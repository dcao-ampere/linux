--- conflicted
+++ resolved
@@ -2479,10 +2479,7 @@
 	struct kvm_s390_mchk_info *mchk;
 	union mci mci;
 	__u64 cr14 = 0;         /* upper bits are not used */
-<<<<<<< HEAD
-=======
 	int rc;
->>>>>>> bb176f67
 
 	mci.val = mcck_info->mcic;
 	if (mci.sr)
@@ -2500,14 +2497,6 @@
 	if (mci.ck) {
 		/* Inject the floating machine check */
 		inti.type = KVM_S390_MCHK;
-<<<<<<< HEAD
-		WARN_ON_ONCE(__inject_vm(vcpu->kvm, &inti));
-	} else {
-		/* Inject the machine check to specified vcpu */
-		irq.type = KVM_S390_MCHK;
-		WARN_ON_ONCE(kvm_s390_inject_vcpu(vcpu, &irq));
-	}
-=======
 		rc = __inject_vm(vcpu->kvm, &inti);
 	} else {
 		/* Inject the machine check to specified vcpu */
@@ -2515,7 +2504,6 @@
 		rc = kvm_s390_inject_vcpu(vcpu, &irq);
 	}
 	WARN_ON_ONCE(rc);
->>>>>>> bb176f67
 }
 
 int kvm_set_routing_entry(struct kvm *kvm,
