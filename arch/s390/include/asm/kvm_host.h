--- conflicted
+++ resolved
@@ -116,15 +116,11 @@
 	__u64	gbea;			/* 0x0180 */
 	__u8	reserved188[24];	/* 0x0188 */
 	__u32	fac;			/* 0x01a0 */
-<<<<<<< HEAD
 	__u8	reserved1a4[20];	/* 0x01a4 */
 	__u64	cbrlo;			/* 0x01b8 */
-	__u8	reserved1c0[40];	/* 0x01c0 */
-=======
-	__u8	reserved1a4[58];	/* 0x01a4 */
+	__u8	reserved1c0[30];	/* 0x01c0 */
 	__u64	pp;			/* 0x01de */
 	__u8	reserved1e6[2];		/* 0x01e6 */
->>>>>>> 7227fc06
 	__u64	itdba;			/* 0x01e8 */
 	__u8	reserved1f0[16];	/* 0x01f0 */
 } __attribute__((packed));
