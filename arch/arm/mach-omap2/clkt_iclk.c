--- conflicted
+++ resolved
@@ -14,10 +14,6 @@
 #include <linux/clk-provider.h>
 #include <linux/io.h>
 
-<<<<<<< HEAD
-#include <plat/prcm.h>
-=======
->>>>>>> 8b9c1ac2
 
 #include "clock.h"
 #include "clock2xxx.h"
