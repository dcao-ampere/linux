--- conflicted
+++ resolved
@@ -36,12 +36,8 @@
 	select RENESAS_INTC_IRQPIN
 
 config ARCH_R8A7778
-<<<<<<< HEAD
-	bool "R-Car M1 (R8A77780)"
-	select ARCH_WANT_OPTIONAL_GPIOLIB
-=======
 	bool "R-Car M1A (R8A77781)"
->>>>>>> 413bfd0e
+	select ARCH_WANT_OPTIONAL_GPIOLIB
 	select CPU_V7
 	select SH_CLK_CPG
 	select ARM_GIC
