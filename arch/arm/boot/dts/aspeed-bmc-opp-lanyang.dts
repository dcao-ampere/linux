--- conflicted
+++ resolved
@@ -325,10 +325,6 @@
 
 &adc {
 	status = "okay";
-<<<<<<< HEAD
-};
-
-#include "ibm-power9-dual.dtsi"
-=======
-};
->>>>>>> 43d3d514
+};
+
+#include "ibm-power9-dual.dtsi"