--- conflicted
+++ resolved
@@ -705,8 +705,6 @@
 	return NULL;
 }
 
-<<<<<<< HEAD
-=======
 /*
  * Static locks do not have their class-keys yet - for them the key is
  * the lock object itself. If the lock is in the per cpu area, the
@@ -735,7 +733,6 @@
 	return true;
 }
 
->>>>>>> 03a0dded
 /*
  * Register a lock's class in the hash-table, if the class is not present
  * yet. Otherwise we look it up. We cache the result in the lock object
