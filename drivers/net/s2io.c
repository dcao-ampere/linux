--- conflicted
+++ resolved
@@ -7298,11 +7298,7 @@
 {
 	struct iphdr *ip = lro->iph;
 	struct tcphdr *tcp = lro->tcph;
-<<<<<<< HEAD
-	u16 nchk;
-=======
 	__sum16 nchk;
->>>>>>> 17e0e270
 	struct stat_block *statinfo = sp->mac_control.stats_info;
 	DBG_PRINT(INFO_DBG,"%s: Been here...\n", __FUNCTION__);
 
