/*
 * Marvell Wireless LAN device driver: functions for station ioctl
 *
 * Copyright (C) 2011, Marvell International Ltd.
 *
 * This software file (the "File") is distributed by Marvell International
 * Ltd. under the terms of the GNU General Public License Version 2, June 1991
 * (the "License").  You may use, redistribute and/or modify this File in
 * accordance with the terms and conditions of the License, a copy of which
 * is available by writing to the Free Software Foundation, Inc.,
 * 51 Franklin Street, Fifth Floor, Boston, MA 02110-1301 USA or on the
 * worldwide web at http://www.gnu.org/licenses/old-licenses/gpl-2.0.txt.
 *
 * THE FILE IS DISTRIBUTED AS-IS, WITHOUT WARRANTY OF ANY KIND, AND THE
 * IMPLIED WARRANTIES OF MERCHANTABILITY OR FITNESS FOR A PARTICULAR PURPOSE
 * ARE EXPRESSLY DISCLAIMED.  The License provides additional details about
 * this warranty disclaimer.
 */

#include "decl.h"
#include "ioctl.h"
#include "util.h"
#include "fw.h"
#include "main.h"
#include "wmm.h"
#include "11n.h"
#include "cfg80211.h"

static int disconnect_on_suspend = 1;
module_param(disconnect_on_suspend, int, 0644);

/*
 * Copies the multicast address list from device to driver.
 *
 * This function does not validate the destination memory for
 * size, and the calling function must ensure enough memory is
 * available.
 */
int mwifiex_copy_mcast_addr(struct mwifiex_multicast_list *mlist,
			    struct net_device *dev)
{
	int i = 0;
	struct netdev_hw_addr *ha;

	netdev_for_each_mc_addr(ha, dev)
		memcpy(&mlist->mac_list[i++], ha->addr, ETH_ALEN);

	return i;
}

/*
 * Wait queue completion handler.
 *
 * This function waits on a cmd wait queue. It also cancels the pending
 * request after waking up, in case of errors.
 */
int mwifiex_wait_queue_complete(struct mwifiex_adapter *adapter)
{
	bool cancel_flag = false;
	int status;
	struct cmd_ctrl_node *cmd_queued;

	if (!adapter->cmd_queued)
		return 0;

	cmd_queued = adapter->cmd_queued;
	adapter->cmd_queued = NULL;

	dev_dbg(adapter->dev, "cmd pending\n");
	atomic_inc(&adapter->cmd_pending);

	/* Wait for completion */
	wait_event_interruptible(adapter->cmd_wait_q.wait,
				 *(cmd_queued->condition));
	if (!*(cmd_queued->condition))
		cancel_flag = true;

	if (cancel_flag) {
		mwifiex_cancel_pending_ioctl(adapter);
		dev_dbg(adapter->dev, "cmd cancel\n");
	}

	status = adapter->cmd_wait_q.status;
	adapter->cmd_wait_q.status = 0;

	return status;
}

/*
 * This function prepares the correct firmware command and
 * issues it to set the multicast list.
 *
 * This function can be used to enable promiscuous mode, or enable all
 * multicast packets, or to enable selective multicast.
 */
int mwifiex_request_set_multicast_list(struct mwifiex_private *priv,
				struct mwifiex_multicast_list *mcast_list)
{
	int ret = 0;
	u16 old_pkt_filter;

	old_pkt_filter = priv->curr_pkt_filter;

	if (mcast_list->mode == MWIFIEX_PROMISC_MODE) {
		dev_dbg(priv->adapter->dev, "info: Enable Promiscuous mode\n");
		priv->curr_pkt_filter |= HostCmd_ACT_MAC_PROMISCUOUS_ENABLE;
		priv->curr_pkt_filter &=
			~HostCmd_ACT_MAC_ALL_MULTICAST_ENABLE;
	} else {
		/* Multicast */
		priv->curr_pkt_filter &= ~HostCmd_ACT_MAC_PROMISCUOUS_ENABLE;
		if (mcast_list->mode == MWIFIEX_MULTICAST_MODE) {
			dev_dbg(priv->adapter->dev,
				"info: Enabling All Multicast!\n");
			priv->curr_pkt_filter |=
				HostCmd_ACT_MAC_ALL_MULTICAST_ENABLE;
		} else {
			priv->curr_pkt_filter &=
				~HostCmd_ACT_MAC_ALL_MULTICAST_ENABLE;
			if (mcast_list->num_multicast_addr) {
				dev_dbg(priv->adapter->dev,
					"info: Set multicast list=%d\n",
				       mcast_list->num_multicast_addr);
				/* Set multicast addresses to firmware */
				if (old_pkt_filter == priv->curr_pkt_filter) {
					/* Send request to firmware */
					ret = mwifiex_send_cmd_async(priv,
						HostCmd_CMD_MAC_MULTICAST_ADR,
						HostCmd_ACT_GEN_SET, 0,
						mcast_list);
				} else {
					/* Send request to firmware */
					ret = mwifiex_send_cmd_async(priv,
						HostCmd_CMD_MAC_MULTICAST_ADR,
						HostCmd_ACT_GEN_SET, 0,
						mcast_list);
				}
			}
		}
	}
	dev_dbg(priv->adapter->dev,
		"info: old_pkt_filter=%#x, curr_pkt_filter=%#x\n",
	       old_pkt_filter, priv->curr_pkt_filter);
	if (old_pkt_filter != priv->curr_pkt_filter) {
		ret = mwifiex_send_cmd_async(priv, HostCmd_CMD_MAC_CONTROL,
					     HostCmd_ACT_GEN_SET,
					     0, &priv->curr_pkt_filter);
	}

	return ret;
}

/*
 * This function fills bss descriptor structure using provided
 * information.
 */
int mwifiex_fill_new_bss_desc(struct mwifiex_private *priv,
			      struct cfg80211_bss *bss,
			      struct mwifiex_bssdescriptor *bss_desc)
{
	int ret, beacon_ie_len;
	u8 *beacon_ie;
	struct mwifiex_bss_priv *bss_priv = (void *)bss->priv;
<<<<<<< HEAD
	size_t beacon_ie_len = bss->len_information_elements;

	beacon_ie = kmemdup(bss->information_elements, beacon_ie_len,
			    GFP_KERNEL);
=======
	const struct cfg80211_bss_ies *ies;

	rcu_read_lock();
	ies = rcu_dereference(bss->ies);
	if (WARN_ON(!ies)) {
		/* should never happen */
		rcu_read_unlock();
		return -EINVAL;
	}
	beacon_ie = kmemdup(ies->data, ies->len, GFP_ATOMIC);
	beacon_ie_len = ies->len;
	rcu_read_unlock();

>>>>>>> da29d2a5
	if (!beacon_ie) {
		dev_err(priv->adapter->dev, " failed to alloc beacon_ie\n");
		return -ENOMEM;
	}

	memcpy(bss_desc->mac_address, bss->bssid, ETH_ALEN);
	bss_desc->rssi = bss->signal;
	bss_desc->beacon_buf = beacon_ie;
	bss_desc->beacon_buf_size = beacon_ie_len;
	bss_desc->beacon_period = bss->beacon_interval;
	bss_desc->cap_info_bitmap = bss->capability;
	bss_desc->bss_band = bss_priv->band;
	bss_desc->fw_tsf = bss_priv->fw_tsf;
	bss_desc->timestamp = bss->tsf;
	if (bss_desc->cap_info_bitmap & WLAN_CAPABILITY_PRIVACY) {
		dev_dbg(priv->adapter->dev, "info: InterpretIE: AP WEP enabled\n");
		bss_desc->privacy = MWIFIEX_802_11_PRIV_FILTER_8021X_WEP;
	} else {
		bss_desc->privacy = MWIFIEX_802_11_PRIV_FILTER_ACCEPT_ALL;
	}
	if (bss_desc->cap_info_bitmap & WLAN_CAPABILITY_IBSS)
		bss_desc->bss_mode = NL80211_IFTYPE_ADHOC;
	else
		bss_desc->bss_mode = NL80211_IFTYPE_STATION;

	ret = mwifiex_update_bss_desc_with_ie(priv->adapter, bss_desc);

	kfree(beacon_ie);
	return ret;
}

static int mwifiex_process_country_ie(struct mwifiex_private *priv,
				      struct cfg80211_bss *bss)
{
	const u8 *country_ie;
	u8 country_ie_len;
	struct mwifiex_802_11d_domain_reg *domain_info =
					&priv->adapter->domain_reg;

	rcu_read_lock();
	country_ie = ieee80211_bss_get_ie(bss, WLAN_EID_COUNTRY);
	if (!country_ie) {
		rcu_read_unlock();
		return 0;
	}

	country_ie_len = country_ie[1];
	if (country_ie_len < IEEE80211_COUNTRY_IE_MIN_LEN) {
		rcu_read_unlock();
		return 0;
	}

	domain_info->country_code[0] = country_ie[2];
	domain_info->country_code[1] = country_ie[3];
	domain_info->country_code[2] = ' ';

	country_ie_len -= IEEE80211_COUNTRY_STRING_LEN;

	domain_info->no_of_triplet =
		country_ie_len / sizeof(struct ieee80211_country_ie_triplet);

	memcpy((u8 *)domain_info->triplet,
	       &country_ie[2] + IEEE80211_COUNTRY_STRING_LEN, country_ie_len);

	rcu_read_unlock();

	if (mwifiex_send_cmd_async(priv, HostCmd_CMD_802_11D_DOMAIN_INFO,
				   HostCmd_ACT_GEN_SET, 0, NULL)) {
		wiphy_err(priv->adapter->wiphy,
			  "11D: setting domain info in FW\n");
		return -1;
	}

	return 0;
}

/*
 * In Ad-Hoc mode, the IBSS is created if not found in scan list.
 * In both Ad-Hoc and infra mode, an deauthentication is performed
 * first.
 */
int mwifiex_bss_start(struct mwifiex_private *priv, struct cfg80211_bss *bss,
		      struct cfg80211_ssid *req_ssid)
{
	int ret;
	struct mwifiex_adapter *adapter = priv->adapter;
	struct mwifiex_bssdescriptor *bss_desc = NULL;

	priv->scan_block = false;

	if (bss) {
		mwifiex_process_country_ie(priv, bss);

		/* Allocate and fill new bss descriptor */
		bss_desc = kzalloc(sizeof(struct mwifiex_bssdescriptor),
				GFP_KERNEL);
		if (!bss_desc) {
			dev_err(priv->adapter->dev, " failed to alloc bss_desc\n");
			return -ENOMEM;
		}

		ret = mwifiex_fill_new_bss_desc(priv, bss, bss_desc);
		if (ret)
			goto done;
	}

	if (priv->bss_mode == NL80211_IFTYPE_STATION) {
		/* Infra mode */
		ret = mwifiex_deauthenticate(priv, NULL);
		if (ret)
			goto done;

		ret = mwifiex_check_network_compatibility(priv, bss_desc);
		if (ret)
			goto done;

		dev_dbg(adapter->dev, "info: SSID found in scan list ... "
				      "associating...\n");

		mwifiex_stop_net_dev_queue(priv->netdev, adapter);
		if (netif_carrier_ok(priv->netdev))
			netif_carrier_off(priv->netdev);

		/* Clear any past association response stored for
		 * application retrieval */
		priv->assoc_rsp_size = 0;
		ret = mwifiex_associate(priv, bss_desc);

		/* If auth type is auto and association fails using open mode,
		 * try to connect using shared mode */
		if (ret == WLAN_STATUS_NOT_SUPPORTED_AUTH_ALG &&
		    priv->sec_info.is_authtype_auto &&
		    priv->sec_info.wep_enabled) {
			priv->sec_info.authentication_mode =
						NL80211_AUTHTYPE_SHARED_KEY;
			ret = mwifiex_associate(priv, bss_desc);
		}

		if (bss)
			cfg80211_put_bss(bss);
	} else {
		/* Adhoc mode */
		/* If the requested SSID matches current SSID, return */
		if (bss_desc && bss_desc->ssid.ssid_len &&
		    (!mwifiex_ssid_cmp(&priv->curr_bss_params.bss_descriptor.
				       ssid, &bss_desc->ssid))) {
			kfree(bss_desc);
			return 0;
		}

		/* Exit Adhoc mode first */
		dev_dbg(adapter->dev, "info: Sending Adhoc Stop\n");
		ret = mwifiex_deauthenticate(priv, NULL);
		if (ret)
			goto done;

		priv->adhoc_is_link_sensed = false;

		ret = mwifiex_check_network_compatibility(priv, bss_desc);

		mwifiex_stop_net_dev_queue(priv->netdev, adapter);
		if (netif_carrier_ok(priv->netdev))
			netif_carrier_off(priv->netdev);

		if (!ret) {
			dev_dbg(adapter->dev, "info: network found in scan"
							" list. Joining...\n");
			ret = mwifiex_adhoc_join(priv, bss_desc);
			if (bss)
				cfg80211_put_bss(bss);
		} else {
			dev_dbg(adapter->dev, "info: Network not found in "
				"the list, creating adhoc with ssid = %s\n",
				req_ssid->ssid);
			ret = mwifiex_adhoc_start(priv, req_ssid);
		}
	}

done:
	kfree(bss_desc);
	return ret;
}

/*
 * IOCTL request handler to set host sleep configuration.
 *
 * This function prepares the correct firmware command and
 * issues it.
 */
static int mwifiex_set_hs_params(struct mwifiex_private *priv, u16 action,
				 int cmd_type, struct mwifiex_ds_hs_cfg *hs_cfg)

{
	struct mwifiex_adapter *adapter = priv->adapter;
	int status = 0;
	u32 prev_cond = 0;

	if (!hs_cfg)
		return -ENOMEM;

	switch (action) {
	case HostCmd_ACT_GEN_SET:
		if (adapter->pps_uapsd_mode) {
			dev_dbg(adapter->dev, "info: Host Sleep IOCTL"
				" is blocked in UAPSD/PPS mode\n");
			status = -1;
			break;
		}
		if (hs_cfg->is_invoke_hostcmd) {
			if (hs_cfg->conditions == HOST_SLEEP_CFG_CANCEL) {
				if (!adapter->is_hs_configured)
					/* Already cancelled */
					break;
				/* Save previous condition */
				prev_cond = le32_to_cpu(adapter->hs_cfg
							.conditions);
				adapter->hs_cfg.conditions =
						cpu_to_le32(hs_cfg->conditions);
			} else if (hs_cfg->conditions) {
				adapter->hs_cfg.conditions =
						cpu_to_le32(hs_cfg->conditions);
				adapter->hs_cfg.gpio = (u8)hs_cfg->gpio;
				if (hs_cfg->gap)
					adapter->hs_cfg.gap = (u8)hs_cfg->gap;
			} else if (adapter->hs_cfg.conditions
				   == cpu_to_le32(HOST_SLEEP_CFG_CANCEL)) {
				/* Return failure if no parameters for HS
				   enable */
				status = -1;
				break;
			}
			if (cmd_type == MWIFIEX_SYNC_CMD)
				status = mwifiex_send_cmd_sync(priv,
						HostCmd_CMD_802_11_HS_CFG_ENH,
						HostCmd_ACT_GEN_SET, 0,
						&adapter->hs_cfg);
			else
				status = mwifiex_send_cmd_async(priv,
						HostCmd_CMD_802_11_HS_CFG_ENH,
						HostCmd_ACT_GEN_SET, 0,
						&adapter->hs_cfg);
			if (hs_cfg->conditions == HOST_SLEEP_CFG_CANCEL)
				/* Restore previous condition */
				adapter->hs_cfg.conditions =
						cpu_to_le32(prev_cond);
		} else {
			adapter->hs_cfg.conditions =
						cpu_to_le32(hs_cfg->conditions);
			adapter->hs_cfg.gpio = (u8)hs_cfg->gpio;
			adapter->hs_cfg.gap = (u8)hs_cfg->gap;
		}
		break;
	case HostCmd_ACT_GEN_GET:
		hs_cfg->conditions = le32_to_cpu(adapter->hs_cfg.conditions);
		hs_cfg->gpio = adapter->hs_cfg.gpio;
		hs_cfg->gap = adapter->hs_cfg.gap;
		break;
	default:
		status = -1;
		break;
	}

	return status;
}

/*
 * Sends IOCTL request to cancel the existing Host Sleep configuration.
 *
 * This function allocates the IOCTL request buffer, fills it
 * with requisite parameters and calls the IOCTL handler.
 */
int mwifiex_cancel_hs(struct mwifiex_private *priv, int cmd_type)
{
	struct mwifiex_ds_hs_cfg hscfg;

	hscfg.conditions = HOST_SLEEP_CFG_CANCEL;
	hscfg.is_invoke_hostcmd = true;

	return mwifiex_set_hs_params(priv, HostCmd_ACT_GEN_SET,
				    cmd_type, &hscfg);
}
EXPORT_SYMBOL_GPL(mwifiex_cancel_hs);

/*
 * Sends IOCTL request to cancel the existing Host Sleep configuration.
 *
 * This function allocates the IOCTL request buffer, fills it
 * with requisite parameters and calls the IOCTL handler.
 */
int mwifiex_enable_hs(struct mwifiex_adapter *adapter)
{
	struct mwifiex_ds_hs_cfg hscfg;
	struct mwifiex_private *priv;
	int i;

	if (disconnect_on_suspend) {
		for (i = 0; i < adapter->priv_num; i++) {
			priv = adapter->priv[i];
			if (priv)
				mwifiex_deauthenticate(priv, NULL);
		}
	}

	if (adapter->hs_activated) {
		dev_dbg(adapter->dev, "cmd: HS Already activated\n");
		return true;
	}

	adapter->hs_activate_wait_q_woken = false;

	memset(&hscfg, 0, sizeof(struct mwifiex_ds_hs_cfg));
	hscfg.is_invoke_hostcmd = true;

	if (mwifiex_set_hs_params(mwifiex_get_priv(adapter,
						   MWIFIEX_BSS_ROLE_STA),
				  HostCmd_ACT_GEN_SET, MWIFIEX_SYNC_CMD,
				  &hscfg)) {
		dev_err(adapter->dev, "IOCTL request HS enable failed\n");
		return false;
	}

	wait_event_interruptible(adapter->hs_activate_wait_q,
				 adapter->hs_activate_wait_q_woken);

	return true;
}
EXPORT_SYMBOL_GPL(mwifiex_enable_hs);

/*
 * IOCTL request handler to get BSS information.
 *
 * This function collates the information from different driver structures
 * to send to the user.
 */
int mwifiex_get_bss_info(struct mwifiex_private *priv,
			 struct mwifiex_bss_info *info)
{
	struct mwifiex_adapter *adapter = priv->adapter;
	struct mwifiex_bssdescriptor *bss_desc;

	if (!info)
		return -1;

	bss_desc = &priv->curr_bss_params.bss_descriptor;

	info->bss_mode = priv->bss_mode;

	memcpy(&info->ssid, &bss_desc->ssid, sizeof(struct cfg80211_ssid));

	memcpy(&info->bssid, &bss_desc->mac_address, ETH_ALEN);

	info->bss_chan = bss_desc->channel;

	memcpy(info->country_code, adapter->country_code,
	       IEEE80211_COUNTRY_STRING_LEN);

	info->media_connected = priv->media_connected;

	info->max_power_level = priv->max_tx_power_level;
	info->min_power_level = priv->min_tx_power_level;

	info->adhoc_state = priv->adhoc_state;

	info->bcn_nf_last = priv->bcn_nf_last;

	if (priv->sec_info.wep_enabled)
		info->wep_status = true;
	else
		info->wep_status = false;

	info->is_hs_configured = adapter->is_hs_configured;
	info->is_deep_sleep = adapter->is_deep_sleep;

	return 0;
}

/*
 * The function disables auto deep sleep mode.
 */
int mwifiex_disable_auto_ds(struct mwifiex_private *priv)
{
	struct mwifiex_ds_auto_ds auto_ds;

	auto_ds.auto_ds = DEEP_SLEEP_OFF;

	return mwifiex_send_cmd_sync(priv, HostCmd_CMD_802_11_PS_MODE_ENH,
				     DIS_AUTO_PS, BITMAP_AUTO_DS, &auto_ds);
}
EXPORT_SYMBOL_GPL(mwifiex_disable_auto_ds);

/*
 * Sends IOCTL request to get the data rate.
 *
 * This function allocates the IOCTL request buffer, fills it
 * with requisite parameters and calls the IOCTL handler.
 */
int mwifiex_drv_get_data_rate(struct mwifiex_private *priv, u32 *rate)
{
	int ret;

	ret = mwifiex_send_cmd_sync(priv, HostCmd_CMD_802_11_TX_RATE_QUERY,
				    HostCmd_ACT_GEN_GET, 0, NULL);

	if (!ret) {
		if (priv->is_data_rate_auto)
			*rate = mwifiex_index_to_data_rate(priv, priv->tx_rate,
							   priv->tx_htinfo);
		else
			*rate = priv->data_rate;
	}

	return ret;
}

/*
 * IOCTL request handler to set tx power configuration.
 *
 * This function prepares the correct firmware command and
 * issues it.
 *
 * For non-auto power mode, all the following power groups are set -
 *      - Modulation class HR/DSSS
 *      - Modulation class OFDM
 *      - Modulation class HTBW20
 *      - Modulation class HTBW40
 */
int mwifiex_set_tx_power(struct mwifiex_private *priv,
			 struct mwifiex_power_cfg *power_cfg)
{
	int ret;
	struct host_cmd_ds_txpwr_cfg *txp_cfg;
	struct mwifiex_types_power_group *pg_tlv;
	struct mwifiex_power_group *pg;
	u8 *buf;
	u16 dbm = 0;

	if (!power_cfg->is_power_auto) {
		dbm = (u16) power_cfg->power_level;
		if ((dbm < priv->min_tx_power_level) ||
		    (dbm > priv->max_tx_power_level)) {
			dev_err(priv->adapter->dev, "txpower value %d dBm"
				" is out of range (%d dBm-%d dBm)\n",
				dbm, priv->min_tx_power_level,
				priv->max_tx_power_level);
			return -1;
		}
	}
	buf = kzalloc(MWIFIEX_SIZE_OF_CMD_BUFFER, GFP_KERNEL);
	if (!buf) {
		dev_err(priv->adapter->dev, "%s: failed to alloc cmd buffer\n",
			__func__);
		return -ENOMEM;
	}

	txp_cfg = (struct host_cmd_ds_txpwr_cfg *) buf;
	txp_cfg->action = cpu_to_le16(HostCmd_ACT_GEN_SET);
	if (!power_cfg->is_power_auto) {
		txp_cfg->mode = cpu_to_le32(1);
		pg_tlv = (struct mwifiex_types_power_group *)
			 (buf + sizeof(struct host_cmd_ds_txpwr_cfg));
		pg_tlv->type = TLV_TYPE_POWER_GROUP;
		pg_tlv->length = 4 * sizeof(struct mwifiex_power_group);
		pg = (struct mwifiex_power_group *)
		     (buf + sizeof(struct host_cmd_ds_txpwr_cfg)
		      + sizeof(struct mwifiex_types_power_group));
		/* Power group for modulation class HR/DSSS */
		pg->first_rate_code = 0x00;
		pg->last_rate_code = 0x03;
		pg->modulation_class = MOD_CLASS_HR_DSSS;
		pg->power_step = 0;
		pg->power_min = (s8) dbm;
		pg->power_max = (s8) dbm;
		pg++;
		/* Power group for modulation class OFDM */
		pg->first_rate_code = 0x00;
		pg->last_rate_code = 0x07;
		pg->modulation_class = MOD_CLASS_OFDM;
		pg->power_step = 0;
		pg->power_min = (s8) dbm;
		pg->power_max = (s8) dbm;
		pg++;
		/* Power group for modulation class HTBW20 */
		pg->first_rate_code = 0x00;
		pg->last_rate_code = 0x20;
		pg->modulation_class = MOD_CLASS_HT;
		pg->power_step = 0;
		pg->power_min = (s8) dbm;
		pg->power_max = (s8) dbm;
		pg->ht_bandwidth = HT_BW_20;
		pg++;
		/* Power group for modulation class HTBW40 */
		pg->first_rate_code = 0x00;
		pg->last_rate_code = 0x20;
		pg->modulation_class = MOD_CLASS_HT;
		pg->power_step = 0;
		pg->power_min = (s8) dbm;
		pg->power_max = (s8) dbm;
		pg->ht_bandwidth = HT_BW_40;
	}
	ret = mwifiex_send_cmd_sync(priv, HostCmd_CMD_TXPWR_CFG,
				    HostCmd_ACT_GEN_SET, 0, buf);

	kfree(buf);
	return ret;
}

/*
 * IOCTL request handler to get power save mode.
 *
 * This function prepares the correct firmware command and
 * issues it.
 */
int mwifiex_drv_set_power(struct mwifiex_private *priv, u32 *ps_mode)
{
	int ret;
	struct mwifiex_adapter *adapter = priv->adapter;
	u16 sub_cmd;

	if (*ps_mode)
		adapter->ps_mode = MWIFIEX_802_11_POWER_MODE_PSP;
	else
		adapter->ps_mode = MWIFIEX_802_11_POWER_MODE_CAM;
	sub_cmd = (*ps_mode) ? EN_AUTO_PS : DIS_AUTO_PS;
	ret = mwifiex_send_cmd_sync(priv, HostCmd_CMD_802_11_PS_MODE_ENH,
				    sub_cmd, BITMAP_STA_PS, NULL);
	if ((!ret) && (sub_cmd == DIS_AUTO_PS))
		ret = mwifiex_send_cmd_async(priv,
					     HostCmd_CMD_802_11_PS_MODE_ENH,
					     GET_PS, 0, NULL);

	return ret;
}

/*
 * IOCTL request handler to set/reset WPA IE.
 *
 * The supplied WPA IE is treated as a opaque buffer. Only the first field
 * is checked to determine WPA version. If buffer length is zero, the existing
 * WPA IE is reset.
 */
static int mwifiex_set_wpa_ie_helper(struct mwifiex_private *priv,
				     u8 *ie_data_ptr, u16 ie_len)
{
	if (ie_len) {
		if (ie_len > sizeof(priv->wpa_ie)) {
			dev_err(priv->adapter->dev,
				"failed to copy WPA IE, too big\n");
			return -1;
		}
		memcpy(priv->wpa_ie, ie_data_ptr, ie_len);
		priv->wpa_ie_len = (u8) ie_len;
		dev_dbg(priv->adapter->dev, "cmd: Set Wpa_ie_len=%d IE=%#x\n",
			priv->wpa_ie_len, priv->wpa_ie[0]);

		if (priv->wpa_ie[0] == WLAN_EID_VENDOR_SPECIFIC) {
			priv->sec_info.wpa_enabled = true;
		} else if (priv->wpa_ie[0] == WLAN_EID_RSN) {
			priv->sec_info.wpa2_enabled = true;
		} else {
			priv->sec_info.wpa_enabled = false;
			priv->sec_info.wpa2_enabled = false;
		}
	} else {
		memset(priv->wpa_ie, 0, sizeof(priv->wpa_ie));
		priv->wpa_ie_len = 0;
		dev_dbg(priv->adapter->dev, "info: reset wpa_ie_len=%d IE=%#x\n",
			priv->wpa_ie_len, priv->wpa_ie[0]);
		priv->sec_info.wpa_enabled = false;
		priv->sec_info.wpa2_enabled = false;
	}

	return 0;
}

/*
 * IOCTL request handler to set/reset WAPI IE.
 *
 * The supplied WAPI IE is treated as a opaque buffer. Only the first field
 * is checked to internally enable WAPI. If buffer length is zero, the existing
 * WAPI IE is reset.
 */
static int mwifiex_set_wapi_ie(struct mwifiex_private *priv,
			       u8 *ie_data_ptr, u16 ie_len)
{
	if (ie_len) {
		if (ie_len > sizeof(priv->wapi_ie)) {
			dev_dbg(priv->adapter->dev,
				"info: failed to copy WAPI IE, too big\n");
			return -1;
		}
		memcpy(priv->wapi_ie, ie_data_ptr, ie_len);
		priv->wapi_ie_len = ie_len;
		dev_dbg(priv->adapter->dev, "cmd: Set wapi_ie_len=%d IE=%#x\n",
			priv->wapi_ie_len, priv->wapi_ie[0]);

		if (priv->wapi_ie[0] == WLAN_EID_BSS_AC_ACCESS_DELAY)
			priv->sec_info.wapi_enabled = true;
	} else {
		memset(priv->wapi_ie, 0, sizeof(priv->wapi_ie));
		priv->wapi_ie_len = ie_len;
		dev_dbg(priv->adapter->dev,
			"info: Reset wapi_ie_len=%d IE=%#x\n",
		       priv->wapi_ie_len, priv->wapi_ie[0]);
		priv->sec_info.wapi_enabled = false;
	}
	return 0;
}

/*
 * IOCTL request handler to set/reset WPS IE.
 *
 * The supplied WPS IE is treated as a opaque buffer. Only the first field
 * is checked to internally enable WPS. If buffer length is zero, the existing
 * WPS IE is reset.
 */
static int mwifiex_set_wps_ie(struct mwifiex_private *priv,
			       u8 *ie_data_ptr, u16 ie_len)
{
	if (ie_len) {
		priv->wps_ie = kzalloc(MWIFIEX_MAX_VSIE_LEN, GFP_KERNEL);
		if (!priv->wps_ie)
			return -ENOMEM;
		if (ie_len > sizeof(priv->wps_ie)) {
			dev_dbg(priv->adapter->dev,
				"info: failed to copy WPS IE, too big\n");
			kfree(priv->wps_ie);
			return -1;
		}
		memcpy(priv->wps_ie, ie_data_ptr, ie_len);
		priv->wps_ie_len = ie_len;
		dev_dbg(priv->adapter->dev, "cmd: Set wps_ie_len=%d IE=%#x\n",
			priv->wps_ie_len, priv->wps_ie[0]);
	} else {
		kfree(priv->wps_ie);
		priv->wps_ie_len = ie_len;
		dev_dbg(priv->adapter->dev,
			"info: Reset wps_ie_len=%d\n", priv->wps_ie_len);
	}
	return 0;
}

/*
 * IOCTL request handler to set WAPI key.
 *
 * This function prepares the correct firmware command and
 * issues it.
 */
static int mwifiex_sec_ioctl_set_wapi_key(struct mwifiex_private *priv,
			       struct mwifiex_ds_encrypt_key *encrypt_key)
{

	return mwifiex_send_cmd_sync(priv, HostCmd_CMD_802_11_KEY_MATERIAL,
				     HostCmd_ACT_GEN_SET, KEY_INFO_ENABLED,
				     encrypt_key);
}

/*
 * IOCTL request handler to set WEP network key.
 *
 * This function prepares the correct firmware command and
 * issues it, after validation checks.
 */
static int mwifiex_sec_ioctl_set_wep_key(struct mwifiex_private *priv,
			      struct mwifiex_ds_encrypt_key *encrypt_key)
{
	int ret;
	struct mwifiex_wep_key *wep_key;
	int index;

	if (priv->wep_key_curr_index >= NUM_WEP_KEYS)
		priv->wep_key_curr_index = 0;
	wep_key = &priv->wep_key[priv->wep_key_curr_index];
	index = encrypt_key->key_index;
	if (encrypt_key->key_disable) {
		priv->sec_info.wep_enabled = 0;
	} else if (!encrypt_key->key_len) {
		/* Copy the required key as the current key */
		wep_key = &priv->wep_key[index];
		if (!wep_key->key_length) {
			dev_err(priv->adapter->dev,
				"key not set, so cannot enable it\n");
			return -1;
		}
		priv->wep_key_curr_index = (u16) index;
		priv->sec_info.wep_enabled = 1;
	} else {
		wep_key = &priv->wep_key[index];
		memset(wep_key, 0, sizeof(struct mwifiex_wep_key));
		/* Copy the key in the driver */
		memcpy(wep_key->key_material,
		       encrypt_key->key_material,
		       encrypt_key->key_len);
		wep_key->key_index = index;
		wep_key->key_length = encrypt_key->key_len;
		priv->sec_info.wep_enabled = 1;
	}
	if (wep_key->key_length) {
		/* Send request to firmware */
		ret = mwifiex_send_cmd_async(priv,
					     HostCmd_CMD_802_11_KEY_MATERIAL,
					     HostCmd_ACT_GEN_SET, 0, NULL);
		if (ret)
			return ret;
	}
	if (priv->sec_info.wep_enabled)
		priv->curr_pkt_filter |= HostCmd_ACT_MAC_WEP_ENABLE;
	else
		priv->curr_pkt_filter &= ~HostCmd_ACT_MAC_WEP_ENABLE;

	ret = mwifiex_send_cmd_sync(priv, HostCmd_CMD_MAC_CONTROL,
				    HostCmd_ACT_GEN_SET, 0,
				    &priv->curr_pkt_filter);

	return ret;
}

/*
 * IOCTL request handler to set WPA key.
 *
 * This function prepares the correct firmware command and
 * issues it, after validation checks.
 *
 * Current driver only supports key length of up to 32 bytes.
 *
 * This function can also be used to disable a currently set key.
 */
static int mwifiex_sec_ioctl_set_wpa_key(struct mwifiex_private *priv,
			      struct mwifiex_ds_encrypt_key *encrypt_key)
{
	int ret;
	u8 remove_key = false;
	struct host_cmd_ds_802_11_key_material *ibss_key;

	/* Current driver only supports key length of up to 32 bytes */
	if (encrypt_key->key_len > WLAN_MAX_KEY_LEN) {
		dev_err(priv->adapter->dev, "key length too long\n");
		return -1;
	}

	if (priv->bss_mode == NL80211_IFTYPE_ADHOC) {
		/*
		 * IBSS/WPA-None uses only one key (Group) for both receiving
		 * and sending unicast and multicast packets.
		 */
		/* Send the key as PTK to firmware */
		encrypt_key->key_index = MWIFIEX_KEY_INDEX_UNICAST;
		ret = mwifiex_send_cmd_async(priv,
					     HostCmd_CMD_802_11_KEY_MATERIAL,
					     HostCmd_ACT_GEN_SET,
					     KEY_INFO_ENABLED, encrypt_key);
		if (ret)
			return ret;

		ibss_key = &priv->aes_key;
		memset(ibss_key, 0,
		       sizeof(struct host_cmd_ds_802_11_key_material));
		/* Copy the key in the driver */
		memcpy(ibss_key->key_param_set.key, encrypt_key->key_material,
		       encrypt_key->key_len);
		memcpy(&ibss_key->key_param_set.key_len, &encrypt_key->key_len,
		       sizeof(ibss_key->key_param_set.key_len));
		ibss_key->key_param_set.key_type_id
			= cpu_to_le16(KEY_TYPE_ID_TKIP);
		ibss_key->key_param_set.key_info = cpu_to_le16(KEY_ENABLED);

		/* Send the key as GTK to firmware */
		encrypt_key->key_index = ~MWIFIEX_KEY_INDEX_UNICAST;
	}

	if (!encrypt_key->key_index)
		encrypt_key->key_index = MWIFIEX_KEY_INDEX_UNICAST;

	if (remove_key)
		ret = mwifiex_send_cmd_sync(priv,
					    HostCmd_CMD_802_11_KEY_MATERIAL,
					    HostCmd_ACT_GEN_SET,
					    !KEY_INFO_ENABLED, encrypt_key);
	else
		ret = mwifiex_send_cmd_sync(priv,
					    HostCmd_CMD_802_11_KEY_MATERIAL,
					    HostCmd_ACT_GEN_SET,
					    KEY_INFO_ENABLED, encrypt_key);

	return ret;
}

/*
 * IOCTL request handler to set/get network keys.
 *
 * This is a generic key handling function which supports WEP, WPA
 * and WAPI.
 */
static int
mwifiex_sec_ioctl_encrypt_key(struct mwifiex_private *priv,
			      struct mwifiex_ds_encrypt_key *encrypt_key)
{
	int status;

	if (encrypt_key->is_wapi_key)
		status = mwifiex_sec_ioctl_set_wapi_key(priv, encrypt_key);
	else if (encrypt_key->key_len > WLAN_KEY_LEN_WEP104)
		status = mwifiex_sec_ioctl_set_wpa_key(priv, encrypt_key);
	else
		status = mwifiex_sec_ioctl_set_wep_key(priv, encrypt_key);
	return status;
}

/*
 * This function returns the driver version.
 */
int
mwifiex_drv_get_driver_version(struct mwifiex_adapter *adapter, char *version,
			       int max_len)
{
	union {
		u32 l;
		u8 c[4];
	} ver;
	char fw_ver[32];

	ver.l = adapter->fw_release_number;
	sprintf(fw_ver, "%u.%u.%u.p%u", ver.c[2], ver.c[1], ver.c[0], ver.c[3]);

	snprintf(version, max_len, driver_version, fw_ver);

	dev_dbg(adapter->dev, "info: MWIFIEX VERSION: %s\n", version);

	return 0;
}

/*
 * Sends IOCTL request to set encoding parameters.
 *
 * This function allocates the IOCTL request buffer, fills it
 * with requisite parameters and calls the IOCTL handler.
 */
int mwifiex_set_encode(struct mwifiex_private *priv, struct key_params *kp,
		       const u8 *key, int key_len, u8 key_index,
		       const u8 *mac_addr, int disable)
{
	struct mwifiex_ds_encrypt_key encrypt_key;

	memset(&encrypt_key, 0, sizeof(struct mwifiex_ds_encrypt_key));
	encrypt_key.key_len = key_len;

	if (kp && kp->cipher == WLAN_CIPHER_SUITE_AES_CMAC)
		encrypt_key.is_igtk_key = true;

	if (!disable) {
		encrypt_key.key_index = key_index;
		if (key_len)
			memcpy(encrypt_key.key_material, key, key_len);
		if (mac_addr)
			memcpy(encrypt_key.mac_addr, mac_addr, ETH_ALEN);
		if (kp && kp->seq && kp->seq_len)
			memcpy(encrypt_key.pn, kp->seq, kp->seq_len);
	} else {
		encrypt_key.key_disable = true;
		if (mac_addr)
			memcpy(encrypt_key.mac_addr, mac_addr, ETH_ALEN);
	}

	return mwifiex_sec_ioctl_encrypt_key(priv, &encrypt_key);
}

/*
 * Sends IOCTL request to get extended version.
 *
 * This function allocates the IOCTL request buffer, fills it
 * with requisite parameters and calls the IOCTL handler.
 */
int
mwifiex_get_ver_ext(struct mwifiex_private *priv)
{
	struct mwifiex_ver_ext ver_ext;

	memset(&ver_ext, 0, sizeof(struct host_cmd_ds_version_ext));
	if (mwifiex_send_cmd_sync(priv, HostCmd_CMD_VERSION_EXT,
				  HostCmd_ACT_GEN_GET, 0, &ver_ext))
		return -1;

	return 0;
}

int
mwifiex_remain_on_chan_cfg(struct mwifiex_private *priv, u16 action,
			   struct ieee80211_channel *chan,
			   unsigned int duration)
{
	struct host_cmd_ds_remain_on_chan roc_cfg;
	u8 sc;

	memset(&roc_cfg, 0, sizeof(roc_cfg));
	roc_cfg.action = cpu_to_le16(action);
	if (action == HostCmd_ACT_GEN_SET) {
		roc_cfg.band_cfg = chan->band;
		sc = mwifiex_chan_type_to_sec_chan_offset(NL80211_CHAN_NO_HT);
		roc_cfg.band_cfg |= (sc << 2);

		roc_cfg.channel =
			ieee80211_frequency_to_channel(chan->center_freq);
		roc_cfg.duration = cpu_to_le32(duration);
	}
	if (mwifiex_send_cmd_sync(priv, HostCmd_CMD_REMAIN_ON_CHAN,
				  action, 0, &roc_cfg)) {
		dev_err(priv->adapter->dev, "failed to remain on channel\n");
		return -1;
	}

	return roc_cfg.status;
}

int
mwifiex_set_bss_role(struct mwifiex_private *priv, u8 bss_role)
{
	if (GET_BSS_ROLE(priv) == bss_role) {
		dev_dbg(priv->adapter->dev,
			"info: already in the desired role.\n");
		return 0;
	}

	mwifiex_free_priv(priv);
	mwifiex_init_priv(priv);

	priv->bss_role = bss_role;
	switch (bss_role) {
	case MWIFIEX_BSS_ROLE_UAP:
		priv->bss_mode = NL80211_IFTYPE_AP;
		break;
	case MWIFIEX_BSS_ROLE_STA:
	case MWIFIEX_BSS_ROLE_ANY:
	default:
		priv->bss_mode = NL80211_IFTYPE_STATION;
		break;
	}

	mwifiex_send_cmd_sync(priv, HostCmd_CMD_SET_BSS_MODE,
			      HostCmd_ACT_GEN_SET, 0, NULL);

	return mwifiex_sta_init_cmd(priv, false);
}

/*
 * Sends IOCTL request to get statistics information.
 *
 * This function allocates the IOCTL request buffer, fills it
 * with requisite parameters and calls the IOCTL handler.
 */
int
mwifiex_get_stats_info(struct mwifiex_private *priv,
		       struct mwifiex_ds_get_stats *log)
{
	return mwifiex_send_cmd_sync(priv, HostCmd_CMD_802_11_GET_LOG,
				     HostCmd_ACT_GEN_GET, 0, log);
}

/*
 * IOCTL request handler to read/write register.
 *
 * This function prepares the correct firmware command and
 * issues it.
 *
 * Access to the following registers are supported -
 *      - MAC
 *      - BBP
 *      - RF
 *      - PMIC
 *      - CAU
 */
static int mwifiex_reg_mem_ioctl_reg_rw(struct mwifiex_private *priv,
					struct mwifiex_ds_reg_rw *reg_rw,
					u16 action)
{
	u16 cmd_no;

	switch (le32_to_cpu(reg_rw->type)) {
	case MWIFIEX_REG_MAC:
		cmd_no = HostCmd_CMD_MAC_REG_ACCESS;
		break;
	case MWIFIEX_REG_BBP:
		cmd_no = HostCmd_CMD_BBP_REG_ACCESS;
		break;
	case MWIFIEX_REG_RF:
		cmd_no = HostCmd_CMD_RF_REG_ACCESS;
		break;
	case MWIFIEX_REG_PMIC:
		cmd_no = HostCmd_CMD_PMIC_REG_ACCESS;
		break;
	case MWIFIEX_REG_CAU:
		cmd_no = HostCmd_CMD_CAU_REG_ACCESS;
		break;
	default:
		return -1;
	}

	return mwifiex_send_cmd_sync(priv, cmd_no, action, 0, reg_rw);

}

/*
 * Sends IOCTL request to write to a register.
 *
 * This function allocates the IOCTL request buffer, fills it
 * with requisite parameters and calls the IOCTL handler.
 */
int
mwifiex_reg_write(struct mwifiex_private *priv, u32 reg_type,
		  u32 reg_offset, u32 reg_value)
{
	struct mwifiex_ds_reg_rw reg_rw;

	reg_rw.type = cpu_to_le32(reg_type);
	reg_rw.offset = cpu_to_le32(reg_offset);
	reg_rw.value = cpu_to_le32(reg_value);

	return mwifiex_reg_mem_ioctl_reg_rw(priv, &reg_rw, HostCmd_ACT_GEN_SET);
}

/*
 * Sends IOCTL request to read from a register.
 *
 * This function allocates the IOCTL request buffer, fills it
 * with requisite parameters and calls the IOCTL handler.
 */
int
mwifiex_reg_read(struct mwifiex_private *priv, u32 reg_type,
		 u32 reg_offset, u32 *value)
{
	int ret;
	struct mwifiex_ds_reg_rw reg_rw;

	reg_rw.type = cpu_to_le32(reg_type);
	reg_rw.offset = cpu_to_le32(reg_offset);
	ret = mwifiex_reg_mem_ioctl_reg_rw(priv, &reg_rw, HostCmd_ACT_GEN_GET);

	if (ret)
		goto done;

	*value = le32_to_cpu(reg_rw.value);

done:
	return ret;
}

/*
 * Sends IOCTL request to read from EEPROM.
 *
 * This function allocates the IOCTL request buffer, fills it
 * with requisite parameters and calls the IOCTL handler.
 */
int
mwifiex_eeprom_read(struct mwifiex_private *priv, u16 offset, u16 bytes,
		    u8 *value)
{
	int ret;
	struct mwifiex_ds_read_eeprom rd_eeprom;

	rd_eeprom.offset = cpu_to_le16((u16) offset);
	rd_eeprom.byte_count = cpu_to_le16((u16) bytes);

	/* Send request to firmware */
	ret = mwifiex_send_cmd_sync(priv, HostCmd_CMD_802_11_EEPROM_ACCESS,
				    HostCmd_ACT_GEN_GET, 0, &rd_eeprom);

	if (!ret)
		memcpy(value, rd_eeprom.value, MAX_EEPROM_DATA);
	return ret;
}

/*
 * This function sets a generic IE. In addition to generic IE, it can
 * also handle WPA, WPA2 and WAPI IEs.
 */
static int
mwifiex_set_gen_ie_helper(struct mwifiex_private *priv, u8 *ie_data_ptr,
			  u16 ie_len)
{
	int ret = 0;
	struct ieee_types_vendor_header *pvendor_ie;
	const u8 wpa_oui[] = { 0x00, 0x50, 0xf2, 0x01 };
	const u8 wps_oui[] = { 0x00, 0x50, 0xf2, 0x04 };

	/* If the passed length is zero, reset the buffer */
	if (!ie_len) {
		priv->gen_ie_buf_len = 0;
		priv->wps.session_enable = false;

		return 0;
	} else if (!ie_data_ptr) {
		return -1;
	}
	pvendor_ie = (struct ieee_types_vendor_header *) ie_data_ptr;
	/* Test to see if it is a WPA IE, if not, then it is a gen IE */
	if (((pvendor_ie->element_id == WLAN_EID_VENDOR_SPECIFIC) &&
	     (!memcmp(pvendor_ie->oui, wpa_oui, sizeof(wpa_oui)))) ||
	    (pvendor_ie->element_id == WLAN_EID_RSN)) {

		/* IE is a WPA/WPA2 IE so call set_wpa function */
		ret = mwifiex_set_wpa_ie_helper(priv, ie_data_ptr, ie_len);
		priv->wps.session_enable = false;

		return ret;
	} else if (pvendor_ie->element_id == WLAN_EID_BSS_AC_ACCESS_DELAY) {
		/* IE is a WAPI IE so call set_wapi function */
		ret = mwifiex_set_wapi_ie(priv, ie_data_ptr, ie_len);

		return ret;
	}
	/*
	 * Verify that the passed length is not larger than the
	 * available space remaining in the buffer
	 */
	if (ie_len < (sizeof(priv->gen_ie_buf) - priv->gen_ie_buf_len)) {

		/* Test to see if it is a WPS IE, if so, enable
		 * wps session flag
		 */
		pvendor_ie = (struct ieee_types_vendor_header *) ie_data_ptr;
		if ((pvendor_ie->element_id == WLAN_EID_VENDOR_SPECIFIC) &&
		    (!memcmp(pvendor_ie->oui, wps_oui, sizeof(wps_oui)))) {
			priv->wps.session_enable = true;
			dev_dbg(priv->adapter->dev,
				"info: WPS Session Enabled.\n");
			ret = mwifiex_set_wps_ie(priv, ie_data_ptr, ie_len);
		}

		/* Append the passed data to the end of the
		   genIeBuffer */
		memcpy(priv->gen_ie_buf + priv->gen_ie_buf_len, ie_data_ptr,
		       ie_len);
		/* Increment the stored buffer length by the
		   size passed */
		priv->gen_ie_buf_len += ie_len;
	} else {
		/* Passed data does not fit in the remaining
		   buffer space */
		ret = -1;
	}

	/* Return 0, or -1 for error case */
	return ret;
}

/*
 * IOCTL request handler to set/get generic IE.
 *
 * In addition to various generic IEs, this function can also be
 * used to set the ARP filter.
 */
static int mwifiex_misc_ioctl_gen_ie(struct mwifiex_private *priv,
				     struct mwifiex_ds_misc_gen_ie *gen_ie,
				     u16 action)
{
	struct mwifiex_adapter *adapter = priv->adapter;

	switch (gen_ie->type) {
	case MWIFIEX_IE_TYPE_GEN_IE:
		if (action == HostCmd_ACT_GEN_GET) {
			gen_ie->len = priv->wpa_ie_len;
			memcpy(gen_ie->ie_data, priv->wpa_ie, gen_ie->len);
		} else {
			mwifiex_set_gen_ie_helper(priv, gen_ie->ie_data,
						  (u16) gen_ie->len);
		}
		break;
	case MWIFIEX_IE_TYPE_ARP_FILTER:
		memset(adapter->arp_filter, 0, sizeof(adapter->arp_filter));
		if (gen_ie->len > ARP_FILTER_MAX_BUF_SIZE) {
			adapter->arp_filter_size = 0;
			dev_err(adapter->dev, "invalid ARP filter size\n");
			return -1;
		} else {
			memcpy(adapter->arp_filter, gen_ie->ie_data,
			       gen_ie->len);
			adapter->arp_filter_size = gen_ie->len;
		}
		break;
	default:
		dev_err(adapter->dev, "invalid IE type\n");
		return -1;
	}
	return 0;
}

/*
 * Sends IOCTL request to set a generic IE.
 *
 * This function allocates the IOCTL request buffer, fills it
 * with requisite parameters and calls the IOCTL handler.
 */
int
mwifiex_set_gen_ie(struct mwifiex_private *priv, u8 *ie, int ie_len)
{
	struct mwifiex_ds_misc_gen_ie gen_ie;

	if (ie_len > IEEE_MAX_IE_SIZE)
		return -EFAULT;

	gen_ie.type = MWIFIEX_IE_TYPE_GEN_IE;
	gen_ie.len = ie_len;
	memcpy(gen_ie.ie_data, ie, ie_len);
	if (mwifiex_misc_ioctl_gen_ie(priv, &gen_ie, HostCmd_ACT_GEN_SET))
		return -EFAULT;

	return 0;
}<|MERGE_RESOLUTION|>--- conflicted
+++ resolved
@@ -158,15 +158,10 @@
 			      struct cfg80211_bss *bss,
 			      struct mwifiex_bssdescriptor *bss_desc)
 {
-	int ret, beacon_ie_len;
+	int ret;
 	u8 *beacon_ie;
+	size_t beacon_ie_len;
 	struct mwifiex_bss_priv *bss_priv = (void *)bss->priv;
-<<<<<<< HEAD
-	size_t beacon_ie_len = bss->len_information_elements;
-
-	beacon_ie = kmemdup(bss->information_elements, beacon_ie_len,
-			    GFP_KERNEL);
-=======
 	const struct cfg80211_bss_ies *ies;
 
 	rcu_read_lock();
@@ -180,7 +175,6 @@
 	beacon_ie_len = ies->len;
 	rcu_read_unlock();
 
->>>>>>> da29d2a5
 	if (!beacon_ie) {
 		dev_err(priv->adapter->dev, " failed to alloc beacon_ie\n");
 		return -ENOMEM;
