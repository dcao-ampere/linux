--- conflicted
+++ resolved
@@ -73,13 +73,8 @@
 /* Highest firmware API version supported */
 #define IWL7260_UCODE_API_MAX	17
 #define IWL7265_UCODE_API_MAX	17
-<<<<<<< HEAD
-#define IWL7265D_UCODE_API_MAX	20
-#define IWL3168_UCODE_API_MAX	20
-=======
 #define IWL7265D_UCODE_API_MAX	21
 #define IWL3168_UCODE_API_MAX	21
->>>>>>> 53f09e74
 
 /* Oldest version we won't warn about */
 #define IWL7260_UCODE_API_OK	13
