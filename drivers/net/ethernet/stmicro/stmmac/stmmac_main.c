--- conflicted
+++ resolved
@@ -1712,11 +1712,7 @@
 	if (init_ptp) {
 		ret = stmmac_init_ptp(priv);
 		if (ret)
-<<<<<<< HEAD
-			netdev_warn(priv->dev, "PTP support cannot init.\n");
-=======
 			netdev_warn(priv->dev, "fail to init PTP.\n");
->>>>>>> d06e622d
 	}
 
 #ifdef CONFIG_DEBUG_FS
