--- conflicted
+++ resolved
@@ -265,10 +265,7 @@
 	q->num_buffers -= buffers;
 	if (!q->num_buffers)
 		q->memory = 0;
-<<<<<<< HEAD
-=======
 	INIT_LIST_HEAD(&q->queued_list);
->>>>>>> 6fe4c6d4
 }
 
 /**
@@ -301,22 +298,14 @@
 {
 	unsigned int plane;
 	for (plane = 0; plane < vb->num_planes; ++plane) {
-<<<<<<< HEAD
-=======
 		void *mem_priv = vb->planes[plane].mem_priv;
->>>>>>> 6fe4c6d4
 		/*
 		 * If num_users() has not been provided, call_memop
 		 * will return 0, apparently nobody cares about this
 		 * case anyway. If num_users() returns more than 1,
 		 * we are not the only user of the plane's memory.
 		 */
-<<<<<<< HEAD
-		if (call_memop(q, plane, num_users,
-				vb->planes[plane].mem_priv) > 1)
-=======
 		if (mem_priv && call_memop(q, plane, num_users, mem_priv) > 1)
->>>>>>> 6fe4c6d4
 			return true;
 	}
 	return false;
