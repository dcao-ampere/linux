/*
 * soc-core.c  --  ALSA SoC Audio Layer
 *
 * Copyright 2005 Wolfson Microelectronics PLC.
 * Copyright 2005 Openedhand Ltd.
 * Copyright (C) 2010 Slimlogic Ltd.
 * Copyright (C) 2010 Texas Instruments Inc.
 *
 * Author: Liam Girdwood <lrg@slimlogic.co.uk>
 *         with code, comments and ideas from :-
 *         Richard Purdie <richard@openedhand.com>
 *
 *  This program is free software; you can redistribute  it and/or modify it
 *  under  the terms of  the GNU General  Public License as published by the
 *  Free Software Foundation;  either version 2 of the  License, or (at your
 *  option) any later version.
 *
 *  TODO:
 *   o Add hw rules to enforce rates, etc.
 *   o More testing with other codecs/machines.
 *   o Add more codecs and platforms to ensure good API coverage.
 *   o Support TDM on PCM and I2S
 */

#include <linux/module.h>
#include <linux/moduleparam.h>
#include <linux/init.h>
#include <linux/delay.h>
#include <linux/pm.h>
#include <linux/bitops.h>
#include <linux/debugfs.h>
#include <linux/platform_device.h>
#include <linux/slab.h>
#include <sound/ac97_codec.h>
#include <sound/core.h>
#include <sound/jack.h>
#include <sound/pcm.h>
#include <sound/pcm_params.h>
#include <sound/soc.h>
#include <sound/initval.h>

#define CREATE_TRACE_POINTS
#include <trace/events/asoc.h>

#define NAME_SIZE	32

static DEFINE_MUTEX(pcm_mutex);
static DECLARE_WAIT_QUEUE_HEAD(soc_pm_waitq);

#ifdef CONFIG_DEBUG_FS
static struct dentry *debugfs_root;
#endif

static DEFINE_MUTEX(client_mutex);
static LIST_HEAD(card_list);
static LIST_HEAD(dai_list);
static LIST_HEAD(platform_list);
static LIST_HEAD(codec_list);

static int snd_soc_register_card(struct snd_soc_card *card);
static int snd_soc_unregister_card(struct snd_soc_card *card);
static int soc_new_pcm(struct snd_soc_pcm_runtime *rtd, int num);

/*
 * This is a timeout to do a DAPM powerdown after a stream is closed().
 * It can be used to eliminate pops between different playback streams, e.g.
 * between two audio tracks.
 */
static int pmdown_time = 5000;
module_param(pmdown_time, int, 0);
MODULE_PARM_DESC(pmdown_time, "DAPM stream powerdown time (msecs)");

/* codec register dump */
static ssize_t soc_codec_reg_show(struct snd_soc_codec *codec, char *buf)
{
	int ret, i, step = 1, count = 0;

	if (!codec->driver->reg_cache_size)
		return 0;

	if (codec->driver->reg_cache_step)
		step = codec->driver->reg_cache_step;

	count += sprintf(buf, "%s registers\n", codec->name);
	for (i = 0; i < codec->driver->reg_cache_size; i += step) {
		if (codec->driver->readable_register && !codec->driver->readable_register(i))
			continue;

		count += sprintf(buf + count, "%2x: ", i);
		if (count >= PAGE_SIZE - 1)
			break;

		if (codec->driver->display_register) {
			count += codec->driver->display_register(codec, buf + count,
							 PAGE_SIZE - count, i);
		} else {
			/* If the read fails it's almost certainly due to
			 * the register being volatile and the device being
			 * powered off.
			 */
			ret = snd_soc_read(codec, i);
			if (ret >= 0)
				count += snprintf(buf + count,
						  PAGE_SIZE - count,
						  "%4x", ret);
			else
				count += snprintf(buf + count,
						  PAGE_SIZE - count,
						  "<no data: %d>", ret);
		}

		if (count >= PAGE_SIZE - 1)
			break;

		count += snprintf(buf + count, PAGE_SIZE - count, "\n");
		if (count >= PAGE_SIZE - 1)
			break;
	}

	/* Truncate count; min() would cause a warning */
	if (count >= PAGE_SIZE)
		count = PAGE_SIZE - 1;

	return count;
}
static ssize_t codec_reg_show(struct device *dev,
	struct device_attribute *attr, char *buf)
{
	struct snd_soc_pcm_runtime *rtd =
			container_of(dev, struct snd_soc_pcm_runtime, dev);

	return soc_codec_reg_show(rtd->codec, buf);
}

static DEVICE_ATTR(codec_reg, 0444, codec_reg_show, NULL);

static ssize_t pmdown_time_show(struct device *dev,
				struct device_attribute *attr, char *buf)
{
	struct snd_soc_pcm_runtime *rtd =
			container_of(dev, struct snd_soc_pcm_runtime, dev);

	return sprintf(buf, "%ld\n", rtd->pmdown_time);
}

static ssize_t pmdown_time_set(struct device *dev,
			       struct device_attribute *attr,
			       const char *buf, size_t count)
{
	struct snd_soc_pcm_runtime *rtd =
			container_of(dev, struct snd_soc_pcm_runtime, dev);
	int ret;

	ret = strict_strtol(buf, 10, &rtd->pmdown_time);
	if (ret)
		return ret;

	return count;
}

static DEVICE_ATTR(pmdown_time, 0644, pmdown_time_show, pmdown_time_set);

#ifdef CONFIG_DEBUG_FS
static int codec_reg_open_file(struct inode *inode, struct file *file)
{
	file->private_data = inode->i_private;
	return 0;
}

static ssize_t codec_reg_read_file(struct file *file, char __user *user_buf,
			       size_t count, loff_t *ppos)
{
	ssize_t ret;
	struct snd_soc_codec *codec = file->private_data;
	char *buf = kmalloc(PAGE_SIZE, GFP_KERNEL);
	if (!buf)
		return -ENOMEM;
	ret = soc_codec_reg_show(codec, buf);
	if (ret >= 0)
		ret = simple_read_from_buffer(user_buf, count, ppos, buf, ret);
	kfree(buf);
	return ret;
}

static ssize_t codec_reg_write_file(struct file *file,
		const char __user *user_buf, size_t count, loff_t *ppos)
{
	char buf[32];
	int buf_size;
	char *start = buf;
	unsigned long reg, value;
	int step = 1;
	struct snd_soc_codec *codec = file->private_data;

	buf_size = min(count, (sizeof(buf)-1));
	if (copy_from_user(buf, user_buf, buf_size))
		return -EFAULT;
	buf[buf_size] = 0;

	if (codec->driver->reg_cache_step)
		step = codec->driver->reg_cache_step;

	while (*start == ' ')
		start++;
	reg = simple_strtoul(start, &start, 16);
	if ((reg >= codec->driver->reg_cache_size) || (reg % step))
		return -EINVAL;
	while (*start == ' ')
		start++;
	if (strict_strtoul(start, 16, &value))
		return -EINVAL;
	snd_soc_write(codec, reg, value);
	return buf_size;
}

static const struct file_operations codec_reg_fops = {
	.open = codec_reg_open_file,
	.read = codec_reg_read_file,
	.write = codec_reg_write_file,
	.llseek = default_llseek,
};

static void soc_init_codec_debugfs(struct snd_soc_codec *codec)
{
	struct dentry *debugfs_card_root = codec->card->debugfs_card_root;

	codec->debugfs_codec_root = debugfs_create_dir(codec->name,
						       debugfs_card_root);
	if (!codec->debugfs_codec_root) {
		printk(KERN_WARNING
		       "ASoC: Failed to create codec debugfs directory\n");
		return;
	}

	codec->debugfs_reg = debugfs_create_file("codec_reg", 0644,
						 codec->debugfs_codec_root,
						 codec, &codec_reg_fops);
	if (!codec->debugfs_reg)
		printk(KERN_WARNING
		       "ASoC: Failed to create codec register debugfs file\n");

	codec->dapm.debugfs_dapm = debugfs_create_dir("dapm",
						 codec->debugfs_codec_root);
	if (!codec->dapm.debugfs_dapm)
		printk(KERN_WARNING
		       "Failed to create DAPM debugfs directory\n");

	snd_soc_dapm_debugfs_init(&codec->dapm);
}

static void soc_cleanup_codec_debugfs(struct snd_soc_codec *codec)
{
	debugfs_remove_recursive(codec->debugfs_codec_root);
}

static ssize_t codec_list_read_file(struct file *file, char __user *user_buf,
				    size_t count, loff_t *ppos)
{
	char *buf = kmalloc(PAGE_SIZE, GFP_KERNEL);
	ssize_t len, ret = 0;
	struct snd_soc_codec *codec;

	if (!buf)
		return -ENOMEM;

	list_for_each_entry(codec, &codec_list, list) {
		len = snprintf(buf + ret, PAGE_SIZE - ret, "%s\n",
			       codec->name);
		if (len >= 0)
			ret += len;
		if (ret > PAGE_SIZE) {
			ret = PAGE_SIZE;
			break;
		}
	}

	if (ret >= 0)
		ret = simple_read_from_buffer(user_buf, count, ppos, buf, ret);

	kfree(buf);

	return ret;
}

static const struct file_operations codec_list_fops = {
	.read = codec_list_read_file,
	.llseek = default_llseek,/* read accesses f_pos */
};

static ssize_t dai_list_read_file(struct file *file, char __user *user_buf,
				  size_t count, loff_t *ppos)
{
	char *buf = kmalloc(PAGE_SIZE, GFP_KERNEL);
	ssize_t len, ret = 0;
	struct snd_soc_dai *dai;

	if (!buf)
		return -ENOMEM;

	list_for_each_entry(dai, &dai_list, list) {
		len = snprintf(buf + ret, PAGE_SIZE - ret, "%s\n", dai->name);
		if (len >= 0)
			ret += len;
		if (ret > PAGE_SIZE) {
			ret = PAGE_SIZE;
			break;
		}
	}

	ret = simple_read_from_buffer(user_buf, count, ppos, buf, ret);

	kfree(buf);

	return ret;
}

static const struct file_operations dai_list_fops = {
	.read = dai_list_read_file,
	.llseek = default_llseek,/* read accesses f_pos */
};

static ssize_t platform_list_read_file(struct file *file,
				       char __user *user_buf,
				       size_t count, loff_t *ppos)
{
	char *buf = kmalloc(PAGE_SIZE, GFP_KERNEL);
	ssize_t len, ret = 0;
	struct snd_soc_platform *platform;

	if (!buf)
		return -ENOMEM;

	list_for_each_entry(platform, &platform_list, list) {
		len = snprintf(buf + ret, PAGE_SIZE - ret, "%s\n",
			       platform->name);
		if (len >= 0)
			ret += len;
		if (ret > PAGE_SIZE) {
			ret = PAGE_SIZE;
			break;
		}
	}

	ret = simple_read_from_buffer(user_buf, count, ppos, buf, ret);

	kfree(buf);

	return ret;
}

static const struct file_operations platform_list_fops = {
	.read = platform_list_read_file,
	.llseek = default_llseek,/* read accesses f_pos */
};

static void soc_init_card_debugfs(struct snd_soc_card *card)
{
	card->debugfs_card_root = debugfs_create_dir(card->name,
						     debugfs_root);
	if (!card->debugfs_card_root) {
		dev_warn(card->dev,
			 "ASoC: Failed to create codec debugfs directory\n");
		return;
	}

	card->debugfs_pop_time = debugfs_create_u32("dapm_pop_time", 0644,
						    card->debugfs_card_root,
						    &card->pop_time);
	if (!card->debugfs_pop_time)
		dev_warn(card->dev,
		       "Failed to create pop time debugfs file\n");
}

static void soc_cleanup_card_debugfs(struct snd_soc_card *card)
{
	debugfs_remove_recursive(card->debugfs_card_root);
}

#else

static inline void soc_init_codec_debugfs(struct snd_soc_codec *codec)
{
}

static inline void soc_cleanup_codec_debugfs(struct snd_soc_codec *codec)
{
}

static inline void soc_init_card_debugfs(struct snd_soc_card *card)
{
}

static inline void soc_cleanup_card_debugfs(struct snd_soc_card *card)
{
}
#endif

#ifdef CONFIG_SND_SOC_AC97_BUS
/* unregister ac97 codec */
static int soc_ac97_dev_unregister(struct snd_soc_codec *codec)
{
	if (codec->ac97->dev.bus)
		device_unregister(&codec->ac97->dev);
	return 0;
}

/* stop no dev release warning */
static void soc_ac97_device_release(struct device *dev){}

/* register ac97 codec to bus */
static int soc_ac97_dev_register(struct snd_soc_codec *codec)
{
	int err;

	codec->ac97->dev.bus = &ac97_bus_type;
	codec->ac97->dev.parent = codec->card->dev;
	codec->ac97->dev.release = soc_ac97_device_release;

	dev_set_name(&codec->ac97->dev, "%d-%d:%s",
		     codec->card->snd_card->number, 0, codec->name);
	err = device_register(&codec->ac97->dev);
	if (err < 0) {
		snd_printk(KERN_ERR "Can't register ac97 bus\n");
		codec->ac97->dev.bus = NULL;
		return err;
	}
	return 0;
}
#endif

static int soc_pcm_apply_symmetry(struct snd_pcm_substream *substream)
{
	struct snd_soc_pcm_runtime *rtd = substream->private_data;
	struct snd_soc_dai *cpu_dai = rtd->cpu_dai;
	struct snd_soc_dai *codec_dai = rtd->codec_dai;
	int ret;

	if (codec_dai->driver->symmetric_rates || cpu_dai->driver->symmetric_rates ||
			rtd->dai_link->symmetric_rates) {
		dev_dbg(&rtd->dev, "Symmetry forces %dHz rate\n",
				rtd->rate);

		ret = snd_pcm_hw_constraint_minmax(substream->runtime,
						   SNDRV_PCM_HW_PARAM_RATE,
						   rtd->rate,
						   rtd->rate);
		if (ret < 0) {
			dev_err(&rtd->dev,
				"Unable to apply rate symmetry constraint: %d\n", ret);
			return ret;
		}
	}

	return 0;
}

/*
 * Called by ALSA when a PCM substream is opened, the runtime->hw record is
 * then initialized and any private data can be allocated. This also calls
 * startup for the cpu DAI, platform, machine and codec DAI.
 */
static int soc_pcm_open(struct snd_pcm_substream *substream)
{
	struct snd_soc_pcm_runtime *rtd = substream->private_data;
	struct snd_pcm_runtime *runtime = substream->runtime;
	struct snd_soc_platform *platform = rtd->platform;
	struct snd_soc_dai *cpu_dai = rtd->cpu_dai;
	struct snd_soc_dai *codec_dai = rtd->codec_dai;
	struct snd_soc_dai_driver *cpu_dai_drv = cpu_dai->driver;
	struct snd_soc_dai_driver *codec_dai_drv = codec_dai->driver;
	int ret = 0;

	mutex_lock(&pcm_mutex);

	/* startup the audio subsystem */
	if (cpu_dai->driver->ops->startup) {
		ret = cpu_dai->driver->ops->startup(substream, cpu_dai);
		if (ret < 0) {
			printk(KERN_ERR "asoc: can't open interface %s\n",
				cpu_dai->name);
			goto out;
		}
	}

	if (platform->driver->ops->open) {
		ret = platform->driver->ops->open(substream);
		if (ret < 0) {
			printk(KERN_ERR "asoc: can't open platform %s\n", platform->name);
			goto platform_err;
		}
	}

	if (codec_dai->driver->ops->startup) {
		ret = codec_dai->driver->ops->startup(substream, codec_dai);
		if (ret < 0) {
			printk(KERN_ERR "asoc: can't open codec %s\n",
				codec_dai->name);
			goto codec_dai_err;
		}
	}

	if (rtd->dai_link->ops && rtd->dai_link->ops->startup) {
		ret = rtd->dai_link->ops->startup(substream);
		if (ret < 0) {
			printk(KERN_ERR "asoc: %s startup failed\n", rtd->dai_link->name);
			goto machine_err;
		}
	}

	/* Check that the codec and cpu DAIs are compatible */
	if (substream->stream == SNDRV_PCM_STREAM_PLAYBACK) {
		runtime->hw.rate_min =
			max(codec_dai_drv->playback.rate_min,
			    cpu_dai_drv->playback.rate_min);
		runtime->hw.rate_max =
			min(codec_dai_drv->playback.rate_max,
			    cpu_dai_drv->playback.rate_max);
		runtime->hw.channels_min =
			max(codec_dai_drv->playback.channels_min,
				cpu_dai_drv->playback.channels_min);
		runtime->hw.channels_max =
			min(codec_dai_drv->playback.channels_max,
				cpu_dai_drv->playback.channels_max);
		runtime->hw.formats =
			codec_dai_drv->playback.formats & cpu_dai_drv->playback.formats;
		runtime->hw.rates =
			codec_dai_drv->playback.rates & cpu_dai_drv->playback.rates;
		if (codec_dai_drv->playback.rates
			   & (SNDRV_PCM_RATE_KNOT | SNDRV_PCM_RATE_CONTINUOUS))
			runtime->hw.rates |= cpu_dai_drv->playback.rates;
		if (cpu_dai_drv->playback.rates
			   & (SNDRV_PCM_RATE_KNOT | SNDRV_PCM_RATE_CONTINUOUS))
			runtime->hw.rates |= codec_dai_drv->playback.rates;
	} else {
		runtime->hw.rate_min =
			max(codec_dai_drv->capture.rate_min,
			    cpu_dai_drv->capture.rate_min);
		runtime->hw.rate_max =
			min(codec_dai_drv->capture.rate_max,
			    cpu_dai_drv->capture.rate_max);
		runtime->hw.channels_min =
			max(codec_dai_drv->capture.channels_min,
				cpu_dai_drv->capture.channels_min);
		runtime->hw.channels_max =
			min(codec_dai_drv->capture.channels_max,
				cpu_dai_drv->capture.channels_max);
		runtime->hw.formats =
			codec_dai_drv->capture.formats & cpu_dai_drv->capture.formats;
		runtime->hw.rates =
			codec_dai_drv->capture.rates & cpu_dai_drv->capture.rates;
		if (codec_dai_drv->capture.rates
			   & (SNDRV_PCM_RATE_KNOT | SNDRV_PCM_RATE_CONTINUOUS))
			runtime->hw.rates |= cpu_dai_drv->capture.rates;
		if (cpu_dai_drv->capture.rates
			   & (SNDRV_PCM_RATE_KNOT | SNDRV_PCM_RATE_CONTINUOUS))
			runtime->hw.rates |= codec_dai_drv->capture.rates;
	}

	snd_pcm_limit_hw_rates(runtime);
	if (!runtime->hw.rates) {
		printk(KERN_ERR "asoc: %s <-> %s No matching rates\n",
			codec_dai->name, cpu_dai->name);
		goto config_err;
	}
	if (!runtime->hw.formats) {
		printk(KERN_ERR "asoc: %s <-> %s No matching formats\n",
			codec_dai->name, cpu_dai->name);
		goto config_err;
	}
	if (!runtime->hw.channels_min || !runtime->hw.channels_max) {
		printk(KERN_ERR "asoc: %s <-> %s No matching channels\n",
				codec_dai->name, cpu_dai->name);
		goto config_err;
	}

	/* Symmetry only applies if we've already got an active stream. */
	if (cpu_dai->active || codec_dai->active) {
		ret = soc_pcm_apply_symmetry(substream);
		if (ret != 0)
			goto config_err;
	}

	pr_debug("asoc: %s <-> %s info:\n",
			codec_dai->name, cpu_dai->name);
	pr_debug("asoc: rate mask 0x%x\n", runtime->hw.rates);
	pr_debug("asoc: min ch %d max ch %d\n", runtime->hw.channels_min,
		 runtime->hw.channels_max);
	pr_debug("asoc: min rate %d max rate %d\n", runtime->hw.rate_min,
		 runtime->hw.rate_max);

	if (substream->stream == SNDRV_PCM_STREAM_PLAYBACK) {
		cpu_dai->playback_active++;
		codec_dai->playback_active++;
	} else {
		cpu_dai->capture_active++;
		codec_dai->capture_active++;
	}
	cpu_dai->active++;
	codec_dai->active++;
	rtd->codec->active++;
	mutex_unlock(&pcm_mutex);
	return 0;

config_err:
	if (rtd->dai_link->ops && rtd->dai_link->ops->shutdown)
		rtd->dai_link->ops->shutdown(substream);

machine_err:
	if (codec_dai->driver->ops->shutdown)
		codec_dai->driver->ops->shutdown(substream, codec_dai);

codec_dai_err:
	if (platform->driver->ops->close)
		platform->driver->ops->close(substream);

platform_err:
	if (cpu_dai->driver->ops->shutdown)
		cpu_dai->driver->ops->shutdown(substream, cpu_dai);
out:
	mutex_unlock(&pcm_mutex);
	return ret;
}

/*
 * Power down the audio subsystem pmdown_time msecs after close is called.
 * This is to ensure there are no pops or clicks in between any music tracks
 * due to DAPM power cycling.
 */
static void close_delayed_work(struct work_struct *work)
{
	struct snd_soc_pcm_runtime *rtd =
			container_of(work, struct snd_soc_pcm_runtime, delayed_work.work);
	struct snd_soc_dai *codec_dai = rtd->codec_dai;

	mutex_lock(&pcm_mutex);

	pr_debug("pop wq checking: %s status: %s waiting: %s\n",
		 codec_dai->driver->playback.stream_name,
		 codec_dai->playback_active ? "active" : "inactive",
		 codec_dai->pop_wait ? "yes" : "no");

	/* are we waiting on this codec DAI stream */
	if (codec_dai->pop_wait == 1) {
		codec_dai->pop_wait = 0;
		snd_soc_dapm_stream_event(rtd,
			codec_dai->driver->playback.stream_name,
			SND_SOC_DAPM_STREAM_STOP);
	}

	mutex_unlock(&pcm_mutex);
}

/*
 * Called by ALSA when a PCM substream is closed. Private data can be
 * freed here. The cpu DAI, codec DAI, machine and platform are also
 * shutdown.
 */
static int soc_codec_close(struct snd_pcm_substream *substream)
{
	struct snd_soc_pcm_runtime *rtd = substream->private_data;
	struct snd_soc_platform *platform = rtd->platform;
	struct snd_soc_dai *cpu_dai = rtd->cpu_dai;
	struct snd_soc_dai *codec_dai = rtd->codec_dai;
	struct snd_soc_codec *codec = rtd->codec;

	mutex_lock(&pcm_mutex);

	if (substream->stream == SNDRV_PCM_STREAM_PLAYBACK) {
		cpu_dai->playback_active--;
		codec_dai->playback_active--;
	} else {
		cpu_dai->capture_active--;
		codec_dai->capture_active--;
	}

	cpu_dai->active--;
	codec_dai->active--;
	codec->active--;

	/* Muting the DAC suppresses artifacts caused during digital
	 * shutdown, for example from stopping clocks.
	 */
	if (substream->stream == SNDRV_PCM_STREAM_PLAYBACK)
		snd_soc_dai_digital_mute(codec_dai, 1);

	if (cpu_dai->driver->ops->shutdown)
		cpu_dai->driver->ops->shutdown(substream, cpu_dai);

	if (codec_dai->driver->ops->shutdown)
		codec_dai->driver->ops->shutdown(substream, codec_dai);

	if (rtd->dai_link->ops && rtd->dai_link->ops->shutdown)
		rtd->dai_link->ops->shutdown(substream);

	if (platform->driver->ops->close)
		platform->driver->ops->close(substream);
	cpu_dai->runtime = NULL;

	if (substream->stream == SNDRV_PCM_STREAM_PLAYBACK) {
		/* start delayed pop wq here for playback streams */
		codec_dai->pop_wait = 1;
		schedule_delayed_work(&rtd->delayed_work,
			msecs_to_jiffies(rtd->pmdown_time));
	} else {
		/* capture streams can be powered down now */
		snd_soc_dapm_stream_event(rtd,
			codec_dai->driver->capture.stream_name,
			SND_SOC_DAPM_STREAM_STOP);
	}

	mutex_unlock(&pcm_mutex);
	return 0;
}

/*
 * Called by ALSA when the PCM substream is prepared, can set format, sample
 * rate, etc.  This function is non atomic and can be called multiple times,
 * it can refer to the runtime info.
 */
static int soc_pcm_prepare(struct snd_pcm_substream *substream)
{
	struct snd_soc_pcm_runtime *rtd = substream->private_data;
	struct snd_soc_platform *platform = rtd->platform;
	struct snd_soc_dai *cpu_dai = rtd->cpu_dai;
	struct snd_soc_dai *codec_dai = rtd->codec_dai;
	int ret = 0;

	mutex_lock(&pcm_mutex);

	if (rtd->dai_link->ops && rtd->dai_link->ops->prepare) {
		ret = rtd->dai_link->ops->prepare(substream);
		if (ret < 0) {
			printk(KERN_ERR "asoc: machine prepare error\n");
			goto out;
		}
	}

	if (platform->driver->ops->prepare) {
		ret = platform->driver->ops->prepare(substream);
		if (ret < 0) {
			printk(KERN_ERR "asoc: platform prepare error\n");
			goto out;
		}
	}

	if (codec_dai->driver->ops->prepare) {
		ret = codec_dai->driver->ops->prepare(substream, codec_dai);
		if (ret < 0) {
			printk(KERN_ERR "asoc: codec DAI prepare error\n");
			goto out;
		}
	}

	if (cpu_dai->driver->ops->prepare) {
		ret = cpu_dai->driver->ops->prepare(substream, cpu_dai);
		if (ret < 0) {
			printk(KERN_ERR "asoc: cpu DAI prepare error\n");
			goto out;
		}
	}

	/* cancel any delayed stream shutdown that is pending */
	if (substream->stream == SNDRV_PCM_STREAM_PLAYBACK &&
	    codec_dai->pop_wait) {
		codec_dai->pop_wait = 0;
		cancel_delayed_work(&rtd->delayed_work);
	}

	if (substream->stream == SNDRV_PCM_STREAM_PLAYBACK)
		snd_soc_dapm_stream_event(rtd,
					  codec_dai->driver->playback.stream_name,
					  SND_SOC_DAPM_STREAM_START);
	else
		snd_soc_dapm_stream_event(rtd,
					  codec_dai->driver->capture.stream_name,
					  SND_SOC_DAPM_STREAM_START);

	snd_soc_dai_digital_mute(codec_dai, 0);

out:
	mutex_unlock(&pcm_mutex);
	return ret;
}

/*
 * Called by ALSA when the hardware params are set by application. This
 * function can also be called multiple times and can allocate buffers
 * (using snd_pcm_lib_* ). It's non-atomic.
 */
static int soc_pcm_hw_params(struct snd_pcm_substream *substream,
				struct snd_pcm_hw_params *params)
{
	struct snd_soc_pcm_runtime *rtd = substream->private_data;
	struct snd_soc_platform *platform = rtd->platform;
	struct snd_soc_dai *cpu_dai = rtd->cpu_dai;
	struct snd_soc_dai *codec_dai = rtd->codec_dai;
	int ret = 0;

	mutex_lock(&pcm_mutex);

	if (rtd->dai_link->ops && rtd->dai_link->ops->hw_params) {
		ret = rtd->dai_link->ops->hw_params(substream, params);
		if (ret < 0) {
			printk(KERN_ERR "asoc: machine hw_params failed\n");
			goto out;
		}
	}

	if (codec_dai->driver->ops->hw_params) {
		ret = codec_dai->driver->ops->hw_params(substream, params, codec_dai);
		if (ret < 0) {
			printk(KERN_ERR "asoc: can't set codec %s hw params\n",
				codec_dai->name);
			goto codec_err;
		}
	}

	if (cpu_dai->driver->ops->hw_params) {
		ret = cpu_dai->driver->ops->hw_params(substream, params, cpu_dai);
		if (ret < 0) {
			printk(KERN_ERR "asoc: interface %s hw params failed\n",
				cpu_dai->name);
			goto interface_err;
		}
	}

	if (platform->driver->ops->hw_params) {
		ret = platform->driver->ops->hw_params(substream, params);
		if (ret < 0) {
			printk(KERN_ERR "asoc: platform %s hw params failed\n",
				platform->name);
			goto platform_err;
		}
	}

	rtd->rate = params_rate(params);

out:
	mutex_unlock(&pcm_mutex);
	return ret;

platform_err:
	if (cpu_dai->driver->ops->hw_free)
		cpu_dai->driver->ops->hw_free(substream, cpu_dai);

interface_err:
	if (codec_dai->driver->ops->hw_free)
		codec_dai->driver->ops->hw_free(substream, codec_dai);

codec_err:
	if (rtd->dai_link->ops && rtd->dai_link->ops->hw_free)
		rtd->dai_link->ops->hw_free(substream);

	mutex_unlock(&pcm_mutex);
	return ret;
}

/*
 * Frees resources allocated by hw_params, can be called multiple times
 */
static int soc_pcm_hw_free(struct snd_pcm_substream *substream)
{
	struct snd_soc_pcm_runtime *rtd = substream->private_data;
	struct snd_soc_platform *platform = rtd->platform;
	struct snd_soc_dai *cpu_dai = rtd->cpu_dai;
	struct snd_soc_dai *codec_dai = rtd->codec_dai;
	struct snd_soc_codec *codec = rtd->codec;

	mutex_lock(&pcm_mutex);

	/* apply codec digital mute */
	if (!codec->active)
		snd_soc_dai_digital_mute(codec_dai, 1);

	/* free any machine hw params */
	if (rtd->dai_link->ops && rtd->dai_link->ops->hw_free)
		rtd->dai_link->ops->hw_free(substream);

	/* free any DMA resources */
	if (platform->driver->ops->hw_free)
		platform->driver->ops->hw_free(substream);

	/* now free hw params for the DAIs  */
	if (codec_dai->driver->ops->hw_free)
		codec_dai->driver->ops->hw_free(substream, codec_dai);

	if (cpu_dai->driver->ops->hw_free)
		cpu_dai->driver->ops->hw_free(substream, cpu_dai);

	mutex_unlock(&pcm_mutex);
	return 0;
}

static int soc_pcm_trigger(struct snd_pcm_substream *substream, int cmd)
{
	struct snd_soc_pcm_runtime *rtd = substream->private_data;
	struct snd_soc_platform *platform = rtd->platform;
	struct snd_soc_dai *cpu_dai = rtd->cpu_dai;
	struct snd_soc_dai *codec_dai = rtd->codec_dai;
	int ret;

	if (codec_dai->driver->ops->trigger) {
		ret = codec_dai->driver->ops->trigger(substream, cmd, codec_dai);
		if (ret < 0)
			return ret;
	}

	if (platform->driver->ops->trigger) {
		ret = platform->driver->ops->trigger(substream, cmd);
		if (ret < 0)
			return ret;
	}

	if (cpu_dai->driver->ops->trigger) {
		ret = cpu_dai->driver->ops->trigger(substream, cmd, cpu_dai);
		if (ret < 0)
			return ret;
	}
	return 0;
}

/*
 * soc level wrapper for pointer callback
 * If cpu_dai, codec_dai, platform driver has the delay callback, than
 * the runtime->delay will be updated accordingly.
 */
static snd_pcm_uframes_t soc_pcm_pointer(struct snd_pcm_substream *substream)
{
	struct snd_soc_pcm_runtime *rtd = substream->private_data;
	struct snd_soc_platform *platform = rtd->platform;
	struct snd_soc_dai *cpu_dai = rtd->cpu_dai;
	struct snd_soc_dai *codec_dai = rtd->codec_dai;
	struct snd_pcm_runtime *runtime = substream->runtime;
	snd_pcm_uframes_t offset = 0;
	snd_pcm_sframes_t delay = 0;

	if (platform->driver->ops->pointer)
		offset = platform->driver->ops->pointer(substream);

	if (cpu_dai->driver->ops->delay)
		delay += cpu_dai->driver->ops->delay(substream, cpu_dai);

	if (codec_dai->driver->ops->delay)
		delay += codec_dai->driver->ops->delay(substream, codec_dai);

	if (platform->driver->delay)
		delay += platform->driver->delay(substream, codec_dai);

	runtime->delay = delay;

	return offset;
}

/* ASoC PCM operations */
static struct snd_pcm_ops soc_pcm_ops = {
	.open		= soc_pcm_open,
	.close		= soc_codec_close,
	.hw_params	= soc_pcm_hw_params,
	.hw_free	= soc_pcm_hw_free,
	.prepare	= soc_pcm_prepare,
	.trigger	= soc_pcm_trigger,
	.pointer	= soc_pcm_pointer,
};

#ifdef CONFIG_PM
/* powers down audio subsystem for suspend */
static int soc_suspend(struct device *dev)
{
	struct platform_device *pdev = to_platform_device(dev);
	struct snd_soc_card *card = platform_get_drvdata(pdev);
	struct snd_soc_codec *codec;
	int i;

	/* If the initialization of this soc device failed, there is no codec
	 * associated with it. Just bail out in this case.
	 */
	if (list_empty(&card->codec_dev_list))
		return 0;

	/* Due to the resume being scheduled into a workqueue we could
	* suspend before that's finished - wait for it to complete.
	 */
	snd_power_lock(card->snd_card);
	snd_power_wait(card->snd_card, SNDRV_CTL_POWER_D0);
	snd_power_unlock(card->snd_card);

	/* we're going to block userspace touching us until resume completes */
	snd_power_change_state(card->snd_card, SNDRV_CTL_POWER_D3hot);

	/* mute any active DACs */
	for (i = 0; i < card->num_rtd; i++) {
		struct snd_soc_dai *dai = card->rtd[i].codec_dai;
		struct snd_soc_dai_driver *drv = dai->driver;

		if (card->rtd[i].dai_link->ignore_suspend)
			continue;

		if (drv->ops->digital_mute && dai->playback_active)
			drv->ops->digital_mute(dai, 1);
	}

	/* suspend all pcms */
	for (i = 0; i < card->num_rtd; i++) {
		if (card->rtd[i].dai_link->ignore_suspend)
			continue;

		snd_pcm_suspend_all(card->rtd[i].pcm);
	}

	if (card->suspend_pre)
		card->suspend_pre(pdev, PMSG_SUSPEND);

	for (i = 0; i < card->num_rtd; i++) {
		struct snd_soc_dai *cpu_dai = card->rtd[i].cpu_dai;
		struct snd_soc_platform *platform = card->rtd[i].platform;

		if (card->rtd[i].dai_link->ignore_suspend)
			continue;

		if (cpu_dai->driver->suspend && !cpu_dai->driver->ac97_control)
			cpu_dai->driver->suspend(cpu_dai);
		if (platform->driver->suspend && !platform->suspended) {
			platform->driver->suspend(cpu_dai);
			platform->suspended = 1;
		}
	}

	/* close any waiting streams and save state */
	for (i = 0; i < card->num_rtd; i++) {
		flush_delayed_work_sync(&card->rtd[i].delayed_work);
<<<<<<< HEAD
		card->rtd[i].codec->suspend_bias_level = card->rtd[i].codec->bias_level;
=======
		card->rtd[i].codec->dapm.suspend_bias_level = card->rtd[i].codec->dapm.bias_level;
>>>>>>> 18b022eb
	}

	for (i = 0; i < card->num_rtd; i++) {
		struct snd_soc_dai_driver *driver = card->rtd[i].codec_dai->driver;

		if (card->rtd[i].dai_link->ignore_suspend)
			continue;

		if (driver->playback.stream_name != NULL)
			snd_soc_dapm_stream_event(&card->rtd[i], driver->playback.stream_name,
				SND_SOC_DAPM_STREAM_SUSPEND);

		if (driver->capture.stream_name != NULL)
			snd_soc_dapm_stream_event(&card->rtd[i], driver->capture.stream_name,
				SND_SOC_DAPM_STREAM_SUSPEND);
	}

	/* suspend all CODECs */
	list_for_each_entry(codec, &card->codec_dev_list, card_list) {
		/* If there are paths active then the CODEC will be held with
		 * bias _ON and should not be suspended. */
		if (!codec->suspended && codec->driver->suspend) {
			switch (codec->dapm.bias_level) {
			case SND_SOC_BIAS_STANDBY:
			case SND_SOC_BIAS_OFF:
				codec->driver->suspend(codec, PMSG_SUSPEND);
				codec->suspended = 1;
				break;
			default:
				dev_dbg(codec->dev, "CODEC is on over suspend\n");
				break;
			}
		}
	}

	for (i = 0; i < card->num_rtd; i++) {
		struct snd_soc_dai *cpu_dai = card->rtd[i].cpu_dai;

		if (card->rtd[i].dai_link->ignore_suspend)
			continue;

		if (cpu_dai->driver->suspend && cpu_dai->driver->ac97_control)
			cpu_dai->driver->suspend(cpu_dai);
	}

	if (card->suspend_post)
		card->suspend_post(pdev, PMSG_SUSPEND);

	return 0;
}

/* deferred resume work, so resume can complete before we finished
 * setting our codec back up, which can be very slow on I2C
 */
static void soc_resume_deferred(struct work_struct *work)
{
	struct snd_soc_card *card =
			container_of(work, struct snd_soc_card, deferred_resume_work);
	struct platform_device *pdev = to_platform_device(card->dev);
	struct snd_soc_codec *codec;
	int i;

	/* our power state is still SNDRV_CTL_POWER_D3hot from suspend time,
	 * so userspace apps are blocked from touching us
	 */

	dev_dbg(card->dev, "starting resume work\n");

	/* Bring us up into D2 so that DAPM starts enabling things */
	snd_power_change_state(card->snd_card, SNDRV_CTL_POWER_D2);

	if (card->resume_pre)
		card->resume_pre(pdev);

	/* resume AC97 DAIs */
	for (i = 0; i < card->num_rtd; i++) {
		struct snd_soc_dai *cpu_dai = card->rtd[i].cpu_dai;

		if (card->rtd[i].dai_link->ignore_suspend)
			continue;

		if (cpu_dai->driver->resume && cpu_dai->driver->ac97_control)
			cpu_dai->driver->resume(cpu_dai);
	}

	list_for_each_entry(codec, &card->codec_dev_list, card_list) {
		/* If the CODEC was idle over suspend then it will have been
		 * left with bias OFF or STANDBY and suspended so we must now
		 * resume.  Otherwise the suspend was suppressed.
		 */
		if (codec->driver->resume && codec->suspended) {
			switch (codec->dapm.bias_level) {
			case SND_SOC_BIAS_STANDBY:
			case SND_SOC_BIAS_OFF:
				codec->driver->resume(codec);
				codec->suspended = 0;
				break;
			default:
				dev_dbg(codec->dev, "CODEC was on over suspend\n");
				break;
			}
		}
	}

	for (i = 0; i < card->num_rtd; i++) {
		struct snd_soc_dai_driver *driver = card->rtd[i].codec_dai->driver;

		if (card->rtd[i].dai_link->ignore_suspend)
			continue;

		if (driver->playback.stream_name != NULL)
			snd_soc_dapm_stream_event(&card->rtd[i], driver->playback.stream_name,
				SND_SOC_DAPM_STREAM_RESUME);

		if (driver->capture.stream_name != NULL)
			snd_soc_dapm_stream_event(&card->rtd[i], driver->capture.stream_name,
				SND_SOC_DAPM_STREAM_RESUME);
	}

	/* unmute any active DACs */
	for (i = 0; i < card->num_rtd; i++) {
		struct snd_soc_dai *dai = card->rtd[i].codec_dai;
		struct snd_soc_dai_driver *drv = dai->driver;

		if (card->rtd[i].dai_link->ignore_suspend)
			continue;

		if (drv->ops->digital_mute && dai->playback_active)
			drv->ops->digital_mute(dai, 0);
	}

	for (i = 0; i < card->num_rtd; i++) {
		struct snd_soc_dai *cpu_dai = card->rtd[i].cpu_dai;
		struct snd_soc_platform *platform = card->rtd[i].platform;

		if (card->rtd[i].dai_link->ignore_suspend)
			continue;

		if (cpu_dai->driver->resume && !cpu_dai->driver->ac97_control)
			cpu_dai->driver->resume(cpu_dai);
		if (platform->driver->resume && platform->suspended) {
			platform->driver->resume(cpu_dai);
			platform->suspended = 0;
		}
	}

	if (card->resume_post)
		card->resume_post(pdev);

	dev_dbg(card->dev, "resume work completed\n");

	/* userspace can access us now we are back as we were before */
	snd_power_change_state(card->snd_card, SNDRV_CTL_POWER_D0);
}

/* powers up audio subsystem after a suspend */
static int soc_resume(struct device *dev)
{
	struct platform_device *pdev = to_platform_device(dev);
	struct snd_soc_card *card = platform_get_drvdata(pdev);
	int i;

	/* AC97 devices might have other drivers hanging off them so
	 * need to resume immediately.  Other drivers don't have that
	 * problem and may take a substantial amount of time to resume
	 * due to I/O costs and anti-pop so handle them out of line.
	 */
	for (i = 0; i < card->num_rtd; i++) {
		struct snd_soc_dai *cpu_dai = card->rtd[i].cpu_dai;
		if (cpu_dai->driver->ac97_control) {
			dev_dbg(dev, "Resuming AC97 immediately\n");
			soc_resume_deferred(&card->deferred_resume_work);
		} else {
			dev_dbg(dev, "Scheduling resume work\n");
			if (!schedule_work(&card->deferred_resume_work))
				dev_err(dev, "resume work item may be lost\n");
		}
	}

	return 0;
}
#else
#define soc_suspend	NULL
#define soc_resume	NULL
#endif

static struct snd_soc_dai_ops null_dai_ops = {
};

static int soc_bind_dai_link(struct snd_soc_card *card, int num)
{
	struct snd_soc_dai_link *dai_link = &card->dai_link[num];
	struct snd_soc_pcm_runtime *rtd = &card->rtd[num];
	struct snd_soc_codec *codec;
	struct snd_soc_platform *platform;
	struct snd_soc_dai *codec_dai, *cpu_dai;

	if (rtd->complete)
		return 1;
	dev_dbg(card->dev, "binding %s at idx %d\n", dai_link->name, num);

	/* do we already have the CPU DAI for this link ? */
	if (rtd->cpu_dai) {
		goto find_codec;
	}
	/* no, then find CPU DAI from registered DAIs*/
	list_for_each_entry(cpu_dai, &dai_list, list) {
		if (!strcmp(cpu_dai->name, dai_link->cpu_dai_name)) {

			if (!try_module_get(cpu_dai->dev->driver->owner))
				return -ENODEV;

			rtd->cpu_dai = cpu_dai;
			goto find_codec;
		}
	}
	dev_dbg(card->dev, "CPU DAI %s not registered\n",
			dai_link->cpu_dai_name);

find_codec:
	/* do we already have the CODEC for this link ? */
	if (rtd->codec) {
		goto find_platform;
	}

	/* no, then find CODEC from registered CODECs*/
	list_for_each_entry(codec, &codec_list, list) {
		if (!strcmp(codec->name, dai_link->codec_name)) {
			rtd->codec = codec;

			/* CODEC found, so find CODEC DAI from registered DAIs from this CODEC*/
			list_for_each_entry(codec_dai, &dai_list, list) {
				if (codec->dev == codec_dai->dev &&
						!strcmp(codec_dai->name, dai_link->codec_dai_name)) {
					rtd->codec_dai = codec_dai;
					goto find_platform;
				}
			}
			dev_dbg(card->dev, "CODEC DAI %s not registered\n",
					dai_link->codec_dai_name);

			goto find_platform;
		}
	}
	dev_dbg(card->dev, "CODEC %s not registered\n",
			dai_link->codec_name);

find_platform:
	/* do we already have the CODEC DAI for this link ? */
	if (rtd->platform) {
		goto out;
	}
	/* no, then find CPU DAI from registered DAIs*/
	list_for_each_entry(platform, &platform_list, list) {
		if (!strcmp(platform->name, dai_link->platform_name)) {
			rtd->platform = platform;
			goto out;
		}
	}

	dev_dbg(card->dev, "platform %s not registered\n",
			dai_link->platform_name);
	return 0;

out:
	/* mark rtd as complete if we found all 4 of our client devices */
	if (rtd->codec && rtd->codec_dai && rtd->platform && rtd->cpu_dai) {
		rtd->complete = 1;
		card->num_rtd++;
	}
	return 1;
}

static void soc_remove_codec(struct snd_soc_codec *codec)
{
	int err;

	if (codec->driver->remove) {
		err = codec->driver->remove(codec);
		if (err < 0)
			dev_err(codec->dev,
				"asoc: failed to remove %s: %d\n",
				codec->name, err);
	}

	/* Make sure all DAPM widgets are freed */
	snd_soc_dapm_free(&codec->dapm);

	soc_cleanup_codec_debugfs(codec);
	codec->probed = 0;
	list_del(&codec->card_list);
	module_put(codec->dev->driver->owner);
}

static void soc_remove_dai_link(struct snd_soc_card *card, int num)
{
	struct snd_soc_pcm_runtime *rtd = &card->rtd[num];
	struct snd_soc_codec *codec = rtd->codec;
	struct snd_soc_platform *platform = rtd->platform;
	struct snd_soc_dai *codec_dai = rtd->codec_dai, *cpu_dai = rtd->cpu_dai;
	int err;

	/* unregister the rtd device */
	if (rtd->dev_registered) {
		device_remove_file(&rtd->dev, &dev_attr_pmdown_time);
		device_remove_file(&rtd->dev, &dev_attr_codec_reg);
		device_unregister(&rtd->dev);
		rtd->dev_registered = 0;
	}

	/* remove the CODEC DAI */
	if (codec_dai && codec_dai->probed) {
		if (codec_dai->driver->remove) {
			err = codec_dai->driver->remove(codec_dai);
			if (err < 0)
				printk(KERN_ERR "asoc: failed to remove %s\n", codec_dai->name);
		}
		codec_dai->probed = 0;
		list_del(&codec_dai->card_list);
	}

	/* remove the platform */
	if (platform && platform->probed) {
		if (platform->driver->remove) {
			err = platform->driver->remove(platform);
			if (err < 0)
				printk(KERN_ERR "asoc: failed to remove %s\n", platform->name);
		}
		platform->probed = 0;
		list_del(&platform->card_list);
		module_put(platform->dev->driver->owner);
	}

	/* remove the CODEC */
	if (codec && codec->probed)
		soc_remove_codec(codec);

	/* remove the cpu_dai */
	if (cpu_dai && cpu_dai->probed) {
		if (cpu_dai->driver->remove) {
			err = cpu_dai->driver->remove(cpu_dai);
			if (err < 0)
				printk(KERN_ERR "asoc: failed to remove %s\n", cpu_dai->name);
		}
		cpu_dai->probed = 0;
		list_del(&cpu_dai->card_list);
		module_put(cpu_dai->dev->driver->owner);
	}
}

static void soc_set_name_prefix(struct snd_soc_card *card,
				struct snd_soc_codec *codec)
{
	int i;

	if (card->codec_conf == NULL)
		return;

	for (i = 0; i < card->num_configs; i++) {
		struct snd_soc_codec_conf *map = &card->codec_conf[i];
		if (map->dev_name && !strcmp(codec->name, map->dev_name)) {
			codec->name_prefix = map->name_prefix;
			break;
		}
	}
}

static int soc_probe_codec(struct snd_soc_card *card,
			   struct snd_soc_codec *codec)
{
	int ret = 0;

	codec->card = card;
	codec->dapm.card = card;
	soc_set_name_prefix(card, codec);

	if (codec->driver->probe) {
		ret = codec->driver->probe(codec);
		if (ret < 0) {
			dev_err(codec->dev,
				"asoc: failed to probe CODEC %s: %d\n",
				codec->name, ret);
			return ret;
		}
	}

	soc_init_codec_debugfs(codec);

	/* mark codec as probed and add to card codec list */
	if (!try_module_get(codec->dev->driver->owner))
		return -ENODEV;

	codec->probed = 1;
	list_add(&codec->card_list, &card->codec_dev_list);
	list_add(&codec->dapm.list, &card->dapm_list);

	return ret;
}

static void rtd_release(struct device *dev) {}

static int soc_post_component_init(struct snd_soc_card *card,
				   struct snd_soc_codec *codec,
				   int num, int dailess)
{
	struct snd_soc_dai_link *dai_link = NULL;
	struct snd_soc_aux_dev *aux_dev = NULL;
	struct snd_soc_pcm_runtime *rtd;
	const char *temp, *name;
	int ret = 0;

	if (!dailess) {
		dai_link = &card->dai_link[num];
		rtd = &card->rtd[num];
		name = dai_link->name;
	} else {
		aux_dev = &card->aux_dev[num];
		rtd = &card->rtd_aux[num];
		name = aux_dev->name;
	}

	/* machine controls, routes and widgets are not prefixed */
	temp = codec->name_prefix;
	codec->name_prefix = NULL;

	/* do machine specific initialization */
	if (!dailess && dai_link->init)
		ret = dai_link->init(rtd);
	else if (dailess && aux_dev->init)
		ret = aux_dev->init(&codec->dapm);
	if (ret < 0) {
		dev_err(card->dev, "asoc: failed to init %s: %d\n", name, ret);
		return ret;
	}
	codec->name_prefix = temp;

	/* Make sure all DAPM widgets are instantiated */
	snd_soc_dapm_new_widgets(&codec->dapm);
	snd_soc_dapm_sync(&codec->dapm);

	/* register the rtd device */
	rtd->codec = codec;
	rtd->card = card;
	rtd->dev.parent = card->dev;
	rtd->dev.release = rtd_release;
	rtd->dev.init_name = name;
	ret = device_register(&rtd->dev);
	if (ret < 0) {
		dev_err(card->dev,
			"asoc: failed to register runtime device: %d\n", ret);
		return ret;
	}
	rtd->dev_registered = 1;

	/* add DAPM sysfs entries for this codec */
	ret = snd_soc_dapm_sys_add(&rtd->dev);
	if (ret < 0)
		dev_err(codec->dev,
			"asoc: failed to add codec dapm sysfs entries: %d\n",
			ret);

	/* add codec sysfs entries */
	ret = device_create_file(&rtd->dev, &dev_attr_codec_reg);
	if (ret < 0)
		dev_err(codec->dev,
			"asoc: failed to add codec sysfs files: %d\n", ret);

	return 0;
}

static int soc_probe_dai_link(struct snd_soc_card *card, int num)
{
	struct snd_soc_dai_link *dai_link = &card->dai_link[num];
	struct snd_soc_pcm_runtime *rtd = &card->rtd[num];
	struct snd_soc_codec *codec = rtd->codec;
	struct snd_soc_platform *platform = rtd->platform;
	struct snd_soc_dai *codec_dai = rtd->codec_dai, *cpu_dai = rtd->cpu_dai;
	int ret;

	dev_dbg(card->dev, "probe %s dai link %d\n", card->name, num);

	/* config components */
	codec_dai->codec = codec;
	cpu_dai->platform = platform;
	codec_dai->card = card;
	cpu_dai->card = card;

	/* set default power off timeout */
	rtd->pmdown_time = pmdown_time;

	/* probe the cpu_dai */
	if (!cpu_dai->probed) {
		if (cpu_dai->driver->probe) {
			ret = cpu_dai->driver->probe(cpu_dai);
			if (ret < 0) {
				printk(KERN_ERR "asoc: failed to probe CPU DAI %s\n",
						cpu_dai->name);
				return ret;
			}
		}
		cpu_dai->probed = 1;
		/* mark cpu_dai as probed and add to card cpu_dai list */
		list_add(&cpu_dai->card_list, &card->dai_dev_list);
	}

	/* probe the CODEC */
	if (!codec->probed) {
		ret = soc_probe_codec(card, codec);
		if (ret < 0)
			return ret;
	}

	/* probe the platform */
	if (!platform->probed) {
		if (platform->driver->probe) {
			ret = platform->driver->probe(platform);
			if (ret < 0) {
				printk(KERN_ERR "asoc: failed to probe platform %s\n",
						platform->name);
				return ret;
			}
		}
		/* mark platform as probed and add to card platform list */

		if (!try_module_get(platform->dev->driver->owner))
			return -ENODEV;

		platform->probed = 1;
		list_add(&platform->card_list, &card->platform_dev_list);
	}

	/* probe the CODEC DAI */
	if (!codec_dai->probed) {
		if (codec_dai->driver->probe) {
			ret = codec_dai->driver->probe(codec_dai);
			if (ret < 0) {
				printk(KERN_ERR "asoc: failed to probe CODEC DAI %s\n",
						codec_dai->name);
				return ret;
			}
		}

		/* mark cpu_dai as probed and add to card cpu_dai list */
		codec_dai->probed = 1;
		list_add(&codec_dai->card_list, &card->dai_dev_list);
	}

	/* DAPM dai link stream work */
	INIT_DELAYED_WORK(&rtd->delayed_work, close_delayed_work);

	ret = soc_post_component_init(card, codec, num, 0);
	if (ret)
		return ret;

	ret = device_create_file(&rtd->dev, &dev_attr_pmdown_time);
	if (ret < 0)
		printk(KERN_WARNING "asoc: failed to add pmdown_time sysfs\n");

	/* create the pcm */
	ret = soc_new_pcm(rtd, num);
	if (ret < 0) {
		printk(KERN_ERR "asoc: can't create pcm %s\n", dai_link->stream_name);
		return ret;
	}

	/* add platform data for AC97 devices */
	if (rtd->codec_dai->driver->ac97_control)
		snd_ac97_dev_add_pdata(codec->ac97, rtd->cpu_dai->ac97_pdata);

	return 0;
}

#ifdef CONFIG_SND_SOC_AC97_BUS
static int soc_register_ac97_dai_link(struct snd_soc_pcm_runtime *rtd)
{
	int ret;

	/* Only instantiate AC97 if not already done by the adaptor
	 * for the generic AC97 subsystem.
	 */
	if (rtd->codec_dai->driver->ac97_control && !rtd->codec->ac97_registered) {
		/*
		 * It is possible that the AC97 device is already registered to
		 * the device subsystem. This happens when the device is created
		 * via snd_ac97_mixer(). Currently only SoC codec that does so
		 * is the generic AC97 glue but others migh emerge.
		 *
		 * In those cases we don't try to register the device again.
		 */
		if (!rtd->codec->ac97_created)
			return 0;

		ret = soc_ac97_dev_register(rtd->codec);
		if (ret < 0) {
			printk(KERN_ERR "asoc: AC97 device register failed\n");
			return ret;
		}

		rtd->codec->ac97_registered = 1;
	}
	return 0;
}

static void soc_unregister_ac97_dai_link(struct snd_soc_codec *codec)
{
	if (codec->ac97_registered) {
		soc_ac97_dev_unregister(codec);
		codec->ac97_registered = 0;
	}
}
#endif

static int soc_probe_aux_dev(struct snd_soc_card *card, int num)
{
	struct snd_soc_aux_dev *aux_dev = &card->aux_dev[num];
	struct snd_soc_codec *codec;
	int ret = -ENODEV;

	/* find CODEC from registered CODECs*/
	list_for_each_entry(codec, &codec_list, list) {
		if (!strcmp(codec->name, aux_dev->codec_name)) {
			if (codec->probed) {
				dev_err(codec->dev,
					"asoc: codec already probed");
				ret = -EBUSY;
				goto out;
			}
			goto found;
		}
	}
	/* codec not found */
	dev_err(card->dev, "asoc: codec %s not found", aux_dev->codec_name);
	goto out;

found:
	if (!try_module_get(codec->dev->driver->owner))
		return -ENODEV;

	ret = soc_probe_codec(card, codec);
	if (ret < 0)
		return ret;

	ret = soc_post_component_init(card, codec, num, 1);

out:
	return ret;
}

static void soc_remove_aux_dev(struct snd_soc_card *card, int num)
{
	struct snd_soc_pcm_runtime *rtd = &card->rtd_aux[num];
	struct snd_soc_codec *codec = rtd->codec;

	/* unregister the rtd device */
	if (rtd->dev_registered) {
		device_remove_file(&rtd->dev, &dev_attr_codec_reg);
		device_unregister(&rtd->dev);
		rtd->dev_registered = 0;
	}

	if (codec && codec->probed)
		soc_remove_codec(codec);
}

static int snd_soc_init_codec_cache(struct snd_soc_codec *codec,
				    enum snd_soc_compress_type compress_type)
{
	int ret;

	if (codec->cache_init)
		return 0;

	/* override the compress_type if necessary */
	if (compress_type && codec->compress_type != compress_type)
		codec->compress_type = compress_type;
	ret = snd_soc_cache_init(codec);
	if (ret < 0) {
		dev_err(codec->dev, "Failed to set cache compression type: %d\n",
			ret);
		return ret;
	}
	codec->cache_init = 1;
	return 0;
}

static void snd_soc_instantiate_card(struct snd_soc_card *card)
{
	struct platform_device *pdev = to_platform_device(card->dev);
	struct snd_soc_codec *codec;
	struct snd_soc_codec_conf *codec_conf;
	enum snd_soc_compress_type compress_type;
	int ret, i;

	mutex_lock(&card->mutex);

	if (card->instantiated) {
		mutex_unlock(&card->mutex);
		return;
	}

	/* bind DAIs */
	for (i = 0; i < card->num_links; i++)
		soc_bind_dai_link(card, i);

	/* bind completed ? */
	if (card->num_rtd != card->num_links) {
		mutex_unlock(&card->mutex);
		return;
	}

	/* initialize the register cache for each available codec */
	list_for_each_entry(codec, &codec_list, list) {
		if (codec->cache_init)
			continue;
		/* check to see if we need to override the compress_type */
		for (i = 0; i < card->num_configs; ++i) {
			codec_conf = &card->codec_conf[i];
			if (!strcmp(codec->name, codec_conf->dev_name)) {
				compress_type = codec_conf->compress_type;
				if (compress_type && compress_type
				    != codec->compress_type)
					break;
			}
		}
		if (i == card->num_configs) {
			/* no need to override the compress_type so
			 * go ahead and do the standard thing */
			ret = snd_soc_init_codec_cache(codec, 0);
			if (ret < 0) {
				mutex_unlock(&card->mutex);
				return;
			}
			continue;
		}
		/* override the compress_type with the one supplied in
		 * the machine driver */
		ret = snd_soc_init_codec_cache(codec, compress_type);
		if (ret < 0) {
			mutex_unlock(&card->mutex);
			return;
		}
	}

	/* card bind complete so register a sound card */
	ret = snd_card_create(SNDRV_DEFAULT_IDX1, SNDRV_DEFAULT_STR1,
			card->owner, 0, &card->snd_card);
	if (ret < 0) {
		printk(KERN_ERR "asoc: can't create sound card for card %s\n",
			card->name);
		mutex_unlock(&card->mutex);
		return;
	}
	card->snd_card->dev = card->dev;

#ifdef CONFIG_PM
	/* deferred resume work */
	INIT_WORK(&card->deferred_resume_work, soc_resume_deferred);
#endif

	/* initialise the sound card only once */
	if (card->probe) {
		ret = card->probe(pdev);
		if (ret < 0)
			goto card_probe_error;
	}

	for (i = 0; i < card->num_links; i++) {
		ret = soc_probe_dai_link(card, i);
		if (ret < 0) {
			pr_err("asoc: failed to instantiate card %s: %d\n",
			       card->name, ret);
			goto probe_dai_err;
		}
	}

	for (i = 0; i < card->num_aux_devs; i++) {
		ret = soc_probe_aux_dev(card, i);
		if (ret < 0) {
			pr_err("asoc: failed to add auxiliary devices %s: %d\n",
			       card->name, ret);
			goto probe_aux_dev_err;
		}
	}

	snprintf(card->snd_card->shortname, sizeof(card->snd_card->shortname),
		 "%s",  card->name);
	snprintf(card->snd_card->longname, sizeof(card->snd_card->longname),
		 "%s", card->name);

	ret = snd_card_register(card->snd_card);
	if (ret < 0) {
		printk(KERN_ERR "asoc: failed to register soundcard for %s\n", card->name);
		goto probe_aux_dev_err;
	}

#ifdef CONFIG_SND_SOC_AC97_BUS
	/* register any AC97 codecs */
	for (i = 0; i < card->num_rtd; i++) {
		ret = soc_register_ac97_dai_link(&card->rtd[i]);
		if (ret < 0) {
			printk(KERN_ERR "asoc: failed to register AC97 %s\n", card->name);
			while (--i >= 0)
				soc_unregister_ac97_dai_link(card->rtd[i].codec);
			goto probe_aux_dev_err;
		}
	}
#endif

	card->instantiated = 1;
	mutex_unlock(&card->mutex);
	return;

probe_aux_dev_err:
	for (i = 0; i < card->num_aux_devs; i++)
		soc_remove_aux_dev(card, i);

probe_dai_err:
	for (i = 0; i < card->num_links; i++)
		soc_remove_dai_link(card, i);

card_probe_error:
	if (card->remove)
		card->remove(pdev);

	snd_card_free(card->snd_card);

	mutex_unlock(&card->mutex);
}

/*
 * Attempt to initialise any uninitialised cards.  Must be called with
 * client_mutex.
 */
static void snd_soc_instantiate_cards(void)
{
	struct snd_soc_card *card;
	list_for_each_entry(card, &card_list, list)
		snd_soc_instantiate_card(card);
}

/* probes a new socdev */
static int soc_probe(struct platform_device *pdev)
{
	struct snd_soc_card *card = platform_get_drvdata(pdev);
	int ret = 0;

	/* Bodge while we unpick instantiation */
	card->dev = &pdev->dev;
	INIT_LIST_HEAD(&card->dai_dev_list);
	INIT_LIST_HEAD(&card->codec_dev_list);
	INIT_LIST_HEAD(&card->platform_dev_list);
	INIT_LIST_HEAD(&card->widgets);
	INIT_LIST_HEAD(&card->paths);
	INIT_LIST_HEAD(&card->dapm_list);

	soc_init_card_debugfs(card);

	ret = snd_soc_register_card(card);
	if (ret != 0) {
		dev_err(&pdev->dev, "Failed to register card\n");
		return ret;
	}

	return 0;
}

/* removes a socdev */
static int soc_remove(struct platform_device *pdev)
{
	struct snd_soc_card *card = platform_get_drvdata(pdev);
	int i;

		if (card->instantiated) {

		/* make sure any delayed work runs */
		for (i = 0; i < card->num_rtd; i++) {
			struct snd_soc_pcm_runtime *rtd = &card->rtd[i];
			flush_delayed_work_sync(&rtd->delayed_work);
		}

		/* remove auxiliary devices */
		for (i = 0; i < card->num_aux_devs; i++)
			soc_remove_aux_dev(card, i);

		/* remove and free each DAI */
		for (i = 0; i < card->num_rtd; i++)
			soc_remove_dai_link(card, i);

		soc_cleanup_card_debugfs(card);

		/* remove the card */
		if (card->remove)
			card->remove(pdev);

		kfree(card->rtd);
		snd_card_free(card->snd_card);
	}
	snd_soc_unregister_card(card);
	return 0;
}

static int soc_poweroff(struct device *dev)
{
	struct platform_device *pdev = to_platform_device(dev);
	struct snd_soc_card *card = platform_get_drvdata(pdev);
	int i;

	if (!card->instantiated)
		return 0;

	/* Flush out pmdown_time work - we actually do want to run it
	 * now, we're shutting down so no imminent restart. */
	for (i = 0; i < card->num_rtd; i++) {
		struct snd_soc_pcm_runtime *rtd = &card->rtd[i];
		flush_delayed_work_sync(&rtd->delayed_work);
	}

	snd_soc_dapm_shutdown(card);

	return 0;
}

static const struct dev_pm_ops soc_pm_ops = {
	.suspend = soc_suspend,
	.resume = soc_resume,
	.poweroff = soc_poweroff,
};

/* ASoC platform driver */
static struct platform_driver soc_driver = {
	.driver		= {
		.name		= "soc-audio",
		.owner		= THIS_MODULE,
		.pm		= &soc_pm_ops,
	},
	.probe		= soc_probe,
	.remove		= soc_remove,
};

/* create a new pcm */
static int soc_new_pcm(struct snd_soc_pcm_runtime *rtd, int num)
{
	struct snd_soc_codec *codec = rtd->codec;
	struct snd_soc_platform *platform = rtd->platform;
	struct snd_soc_dai *codec_dai = rtd->codec_dai;
	struct snd_soc_dai *cpu_dai = rtd->cpu_dai;
	struct snd_pcm *pcm;
	char new_name[64];
	int ret = 0, playback = 0, capture = 0;

	/* check client and interface hw capabilities */
	snprintf(new_name, sizeof(new_name), "%s %s-%d",
			rtd->dai_link->stream_name, codec_dai->name, num);

	if (codec_dai->driver->playback.channels_min)
		playback = 1;
	if (codec_dai->driver->capture.channels_min)
		capture = 1;

	dev_dbg(rtd->card->dev, "registered pcm #%d %s\n",num,new_name);
	ret = snd_pcm_new(rtd->card->snd_card, new_name,
			num, playback, capture, &pcm);
	if (ret < 0) {
		printk(KERN_ERR "asoc: can't create pcm for codec %s\n", codec->name);
		return ret;
	}

	rtd->pcm = pcm;
	pcm->private_data = rtd;
	soc_pcm_ops.mmap = platform->driver->ops->mmap;
	soc_pcm_ops.pointer = platform->driver->ops->pointer;
	soc_pcm_ops.ioctl = platform->driver->ops->ioctl;
	soc_pcm_ops.copy = platform->driver->ops->copy;
	soc_pcm_ops.silence = platform->driver->ops->silence;
	soc_pcm_ops.ack = platform->driver->ops->ack;
	soc_pcm_ops.page = platform->driver->ops->page;

	if (playback)
		snd_pcm_set_ops(pcm, SNDRV_PCM_STREAM_PLAYBACK, &soc_pcm_ops);

	if (capture)
		snd_pcm_set_ops(pcm, SNDRV_PCM_STREAM_CAPTURE, &soc_pcm_ops);

	ret = platform->driver->pcm_new(rtd->card->snd_card, codec_dai, pcm);
	if (ret < 0) {
		printk(KERN_ERR "asoc: platform pcm constructor failed\n");
		return ret;
	}

	pcm->private_free = platform->driver->pcm_free;
	printk(KERN_INFO "asoc: %s <-> %s mapping ok\n", codec_dai->name,
		cpu_dai->name);
	return ret;
}

/**
 * snd_soc_codec_volatile_register: Report if a register is volatile.
 *
 * @codec: CODEC to query.
 * @reg: Register to query.
 *
 * Boolean function indiciating if a CODEC register is volatile.
 */
int snd_soc_codec_volatile_register(struct snd_soc_codec *codec, int reg)
{
	if (codec->driver->volatile_register)
		return codec->driver->volatile_register(reg);
	else
		return 0;
}
EXPORT_SYMBOL_GPL(snd_soc_codec_volatile_register);

/**
 * snd_soc_new_ac97_codec - initailise AC97 device
 * @codec: audio codec
 * @ops: AC97 bus operations
 * @num: AC97 codec number
 *
 * Initialises AC97 codec resources for use by ad-hoc devices only.
 */
int snd_soc_new_ac97_codec(struct snd_soc_codec *codec,
	struct snd_ac97_bus_ops *ops, int num)
{
	mutex_lock(&codec->mutex);

	codec->ac97 = kzalloc(sizeof(struct snd_ac97), GFP_KERNEL);
	if (codec->ac97 == NULL) {
		mutex_unlock(&codec->mutex);
		return -ENOMEM;
	}

	codec->ac97->bus = kzalloc(sizeof(struct snd_ac97_bus), GFP_KERNEL);
	if (codec->ac97->bus == NULL) {
		kfree(codec->ac97);
		codec->ac97 = NULL;
		mutex_unlock(&codec->mutex);
		return -ENOMEM;
	}

	codec->ac97->bus->ops = ops;
	codec->ac97->num = num;

	/*
	 * Mark the AC97 device to be created by us. This way we ensure that the
	 * device will be registered with the device subsystem later on.
	 */
	codec->ac97_created = 1;

	mutex_unlock(&codec->mutex);
	return 0;
}
EXPORT_SYMBOL_GPL(snd_soc_new_ac97_codec);

/**
 * snd_soc_free_ac97_codec - free AC97 codec device
 * @codec: audio codec
 *
 * Frees AC97 codec device resources.
 */
void snd_soc_free_ac97_codec(struct snd_soc_codec *codec)
{
	mutex_lock(&codec->mutex);
#ifdef CONFIG_SND_SOC_AC97_BUS
	soc_unregister_ac97_dai_link(codec);
#endif
	kfree(codec->ac97->bus);
	kfree(codec->ac97);
	codec->ac97 = NULL;
	codec->ac97_created = 0;
	mutex_unlock(&codec->mutex);
}
EXPORT_SYMBOL_GPL(snd_soc_free_ac97_codec);

unsigned int snd_soc_read(struct snd_soc_codec *codec, unsigned int reg)
{
	unsigned int ret;

	ret = codec->read(codec, reg);
	dev_dbg(codec->dev, "read %x => %x\n", reg, ret);
	trace_snd_soc_reg_read(codec, reg, ret);

	return ret;
}
EXPORT_SYMBOL_GPL(snd_soc_read);

unsigned int snd_soc_write(struct snd_soc_codec *codec,
			   unsigned int reg, unsigned int val)
{
	dev_dbg(codec->dev, "write %x = %x\n", reg, val);
	trace_snd_soc_reg_write(codec, reg, val);
	return codec->write(codec, reg, val);
}
EXPORT_SYMBOL_GPL(snd_soc_write);

/**
 * snd_soc_update_bits - update codec register bits
 * @codec: audio codec
 * @reg: codec register
 * @mask: register mask
 * @value: new value
 *
 * Writes new register value.
 *
 * Returns 1 for change else 0.
 */
int snd_soc_update_bits(struct snd_soc_codec *codec, unsigned short reg,
				unsigned int mask, unsigned int value)
{
	int change;
	unsigned int old, new;

	old = snd_soc_read(codec, reg);
	new = (old & ~mask) | value;
	change = old != new;
	if (change)
		snd_soc_write(codec, reg, new);

	return change;
}
EXPORT_SYMBOL_GPL(snd_soc_update_bits);

/**
 * snd_soc_update_bits_locked - update codec register bits
 * @codec: audio codec
 * @reg: codec register
 * @mask: register mask
 * @value: new value
 *
 * Writes new register value, and takes the codec mutex.
 *
 * Returns 1 for change else 0.
 */
int snd_soc_update_bits_locked(struct snd_soc_codec *codec,
			       unsigned short reg, unsigned int mask,
			       unsigned int value)
{
	int change;

	mutex_lock(&codec->mutex);
	change = snd_soc_update_bits(codec, reg, mask, value);
	mutex_unlock(&codec->mutex);

	return change;
}
EXPORT_SYMBOL_GPL(snd_soc_update_bits_locked);

/**
 * snd_soc_test_bits - test register for change
 * @codec: audio codec
 * @reg: codec register
 * @mask: register mask
 * @value: new value
 *
 * Tests a register with a new value and checks if the new value is
 * different from the old value.
 *
 * Returns 1 for change else 0.
 */
int snd_soc_test_bits(struct snd_soc_codec *codec, unsigned short reg,
				unsigned int mask, unsigned int value)
{
	int change;
	unsigned int old, new;

	old = snd_soc_read(codec, reg);
	new = (old & ~mask) | value;
	change = old != new;

	return change;
}
EXPORT_SYMBOL_GPL(snd_soc_test_bits);

/**
 * snd_soc_set_runtime_hwparams - set the runtime hardware parameters
 * @substream: the pcm substream
 * @hw: the hardware parameters
 *
 * Sets the substream runtime hardware parameters.
 */
int snd_soc_set_runtime_hwparams(struct snd_pcm_substream *substream,
	const struct snd_pcm_hardware *hw)
{
	struct snd_pcm_runtime *runtime = substream->runtime;
	runtime->hw.info = hw->info;
	runtime->hw.formats = hw->formats;
	runtime->hw.period_bytes_min = hw->period_bytes_min;
	runtime->hw.period_bytes_max = hw->period_bytes_max;
	runtime->hw.periods_min = hw->periods_min;
	runtime->hw.periods_max = hw->periods_max;
	runtime->hw.buffer_bytes_max = hw->buffer_bytes_max;
	runtime->hw.fifo_size = hw->fifo_size;
	return 0;
}
EXPORT_SYMBOL_GPL(snd_soc_set_runtime_hwparams);

/**
 * snd_soc_cnew - create new control
 * @_template: control template
 * @data: control private data
 * @long_name: control long name
 *
 * Create a new mixer control from a template control.
 *
 * Returns 0 for success, else error.
 */
struct snd_kcontrol *snd_soc_cnew(const struct snd_kcontrol_new *_template,
	void *data, char *long_name)
{
	struct snd_kcontrol_new template;

	memcpy(&template, _template, sizeof(template));
	if (long_name)
		template.name = long_name;
	template.index = 0;

	return snd_ctl_new1(&template, data);
}
EXPORT_SYMBOL_GPL(snd_soc_cnew);

/**
 * snd_soc_add_controls - add an array of controls to a codec.
 * Convienience function to add a list of controls. Many codecs were
 * duplicating this code.
 *
 * @codec: codec to add controls to
 * @controls: array of controls to add
 * @num_controls: number of elements in the array
 *
 * Return 0 for success, else error.
 */
int snd_soc_add_controls(struct snd_soc_codec *codec,
	const struct snd_kcontrol_new *controls, int num_controls)
{
	struct snd_card *card = codec->card->snd_card;
	char prefixed_name[44], *name;
	int err, i;

	for (i = 0; i < num_controls; i++) {
		const struct snd_kcontrol_new *control = &controls[i];
		if (codec->name_prefix) {
			snprintf(prefixed_name, sizeof(prefixed_name), "%s %s",
				 codec->name_prefix, control->name);
			name = prefixed_name;
		} else {
			name = control->name;
		}
		err = snd_ctl_add(card, snd_soc_cnew(control, codec, name));
		if (err < 0) {
			dev_err(codec->dev, "%s: Failed to add %s: %d\n",
				codec->name, name, err);
			return err;
		}
	}

	return 0;
}
EXPORT_SYMBOL_GPL(snd_soc_add_controls);

/**
 * snd_soc_info_enum_double - enumerated double mixer info callback
 * @kcontrol: mixer control
 * @uinfo: control element information
 *
 * Callback to provide information about a double enumerated
 * mixer control.
 *
 * Returns 0 for success.
 */
int snd_soc_info_enum_double(struct snd_kcontrol *kcontrol,
	struct snd_ctl_elem_info *uinfo)
{
	struct soc_enum *e = (struct soc_enum *)kcontrol->private_value;

	uinfo->type = SNDRV_CTL_ELEM_TYPE_ENUMERATED;
	uinfo->count = e->shift_l == e->shift_r ? 1 : 2;
	uinfo->value.enumerated.items = e->max;

	if (uinfo->value.enumerated.item > e->max - 1)
		uinfo->value.enumerated.item = e->max - 1;
	strcpy(uinfo->value.enumerated.name,
		e->texts[uinfo->value.enumerated.item]);
	return 0;
}
EXPORT_SYMBOL_GPL(snd_soc_info_enum_double);

/**
 * snd_soc_get_enum_double - enumerated double mixer get callback
 * @kcontrol: mixer control
 * @ucontrol: control element information
 *
 * Callback to get the value of a double enumerated mixer.
 *
 * Returns 0 for success.
 */
int snd_soc_get_enum_double(struct snd_kcontrol *kcontrol,
	struct snd_ctl_elem_value *ucontrol)
{
	struct snd_soc_codec *codec = snd_kcontrol_chip(kcontrol);
	struct soc_enum *e = (struct soc_enum *)kcontrol->private_value;
	unsigned int val, bitmask;

	for (bitmask = 1; bitmask < e->max; bitmask <<= 1)
		;
	val = snd_soc_read(codec, e->reg);
	ucontrol->value.enumerated.item[0]
		= (val >> e->shift_l) & (bitmask - 1);
	if (e->shift_l != e->shift_r)
		ucontrol->value.enumerated.item[1] =
			(val >> e->shift_r) & (bitmask - 1);

	return 0;
}
EXPORT_SYMBOL_GPL(snd_soc_get_enum_double);

/**
 * snd_soc_put_enum_double - enumerated double mixer put callback
 * @kcontrol: mixer control
 * @ucontrol: control element information
 *
 * Callback to set the value of a double enumerated mixer.
 *
 * Returns 0 for success.
 */
int snd_soc_put_enum_double(struct snd_kcontrol *kcontrol,
	struct snd_ctl_elem_value *ucontrol)
{
	struct snd_soc_codec *codec = snd_kcontrol_chip(kcontrol);
	struct soc_enum *e = (struct soc_enum *)kcontrol->private_value;
	unsigned int val;
	unsigned int mask, bitmask;

	for (bitmask = 1; bitmask < e->max; bitmask <<= 1)
		;
	if (ucontrol->value.enumerated.item[0] > e->max - 1)
		return -EINVAL;
	val = ucontrol->value.enumerated.item[0] << e->shift_l;
	mask = (bitmask - 1) << e->shift_l;
	if (e->shift_l != e->shift_r) {
		if (ucontrol->value.enumerated.item[1] > e->max - 1)
			return -EINVAL;
		val |= ucontrol->value.enumerated.item[1] << e->shift_r;
		mask |= (bitmask - 1) << e->shift_r;
	}

	return snd_soc_update_bits_locked(codec, e->reg, mask, val);
}
EXPORT_SYMBOL_GPL(snd_soc_put_enum_double);

/**
 * snd_soc_get_value_enum_double - semi enumerated double mixer get callback
 * @kcontrol: mixer control
 * @ucontrol: control element information
 *
 * Callback to get the value of a double semi enumerated mixer.
 *
 * Semi enumerated mixer: the enumerated items are referred as values. Can be
 * used for handling bitfield coded enumeration for example.
 *
 * Returns 0 for success.
 */
int snd_soc_get_value_enum_double(struct snd_kcontrol *kcontrol,
	struct snd_ctl_elem_value *ucontrol)
{
	struct snd_soc_codec *codec = snd_kcontrol_chip(kcontrol);
	struct soc_enum *e = (struct soc_enum *)kcontrol->private_value;
	unsigned int reg_val, val, mux;

	reg_val = snd_soc_read(codec, e->reg);
	val = (reg_val >> e->shift_l) & e->mask;
	for (mux = 0; mux < e->max; mux++) {
		if (val == e->values[mux])
			break;
	}
	ucontrol->value.enumerated.item[0] = mux;
	if (e->shift_l != e->shift_r) {
		val = (reg_val >> e->shift_r) & e->mask;
		for (mux = 0; mux < e->max; mux++) {
			if (val == e->values[mux])
				break;
		}
		ucontrol->value.enumerated.item[1] = mux;
	}

	return 0;
}
EXPORT_SYMBOL_GPL(snd_soc_get_value_enum_double);

/**
 * snd_soc_put_value_enum_double - semi enumerated double mixer put callback
 * @kcontrol: mixer control
 * @ucontrol: control element information
 *
 * Callback to set the value of a double semi enumerated mixer.
 *
 * Semi enumerated mixer: the enumerated items are referred as values. Can be
 * used for handling bitfield coded enumeration for example.
 *
 * Returns 0 for success.
 */
int snd_soc_put_value_enum_double(struct snd_kcontrol *kcontrol,
	struct snd_ctl_elem_value *ucontrol)
{
	struct snd_soc_codec *codec = snd_kcontrol_chip(kcontrol);
	struct soc_enum *e = (struct soc_enum *)kcontrol->private_value;
	unsigned int val;
	unsigned int mask;

	if (ucontrol->value.enumerated.item[0] > e->max - 1)
		return -EINVAL;
	val = e->values[ucontrol->value.enumerated.item[0]] << e->shift_l;
	mask = e->mask << e->shift_l;
	if (e->shift_l != e->shift_r) {
		if (ucontrol->value.enumerated.item[1] > e->max - 1)
			return -EINVAL;
		val |= e->values[ucontrol->value.enumerated.item[1]] << e->shift_r;
		mask |= e->mask << e->shift_r;
	}

	return snd_soc_update_bits_locked(codec, e->reg, mask, val);
}
EXPORT_SYMBOL_GPL(snd_soc_put_value_enum_double);

/**
 * snd_soc_info_enum_ext - external enumerated single mixer info callback
 * @kcontrol: mixer control
 * @uinfo: control element information
 *
 * Callback to provide information about an external enumerated
 * single mixer.
 *
 * Returns 0 for success.
 */
int snd_soc_info_enum_ext(struct snd_kcontrol *kcontrol,
	struct snd_ctl_elem_info *uinfo)
{
	struct soc_enum *e = (struct soc_enum *)kcontrol->private_value;

	uinfo->type = SNDRV_CTL_ELEM_TYPE_ENUMERATED;
	uinfo->count = 1;
	uinfo->value.enumerated.items = e->max;

	if (uinfo->value.enumerated.item > e->max - 1)
		uinfo->value.enumerated.item = e->max - 1;
	strcpy(uinfo->value.enumerated.name,
		e->texts[uinfo->value.enumerated.item]);
	return 0;
}
EXPORT_SYMBOL_GPL(snd_soc_info_enum_ext);

/**
 * snd_soc_info_volsw_ext - external single mixer info callback
 * @kcontrol: mixer control
 * @uinfo: control element information
 *
 * Callback to provide information about a single external mixer control.
 *
 * Returns 0 for success.
 */
int snd_soc_info_volsw_ext(struct snd_kcontrol *kcontrol,
	struct snd_ctl_elem_info *uinfo)
{
	int max = kcontrol->private_value;

	if (max == 1 && !strstr(kcontrol->id.name, " Volume"))
		uinfo->type = SNDRV_CTL_ELEM_TYPE_BOOLEAN;
	else
		uinfo->type = SNDRV_CTL_ELEM_TYPE_INTEGER;

	uinfo->count = 1;
	uinfo->value.integer.min = 0;
	uinfo->value.integer.max = max;
	return 0;
}
EXPORT_SYMBOL_GPL(snd_soc_info_volsw_ext);

/**
 * snd_soc_info_volsw - single mixer info callback
 * @kcontrol: mixer control
 * @uinfo: control element information
 *
 * Callback to provide information about a single mixer control.
 *
 * Returns 0 for success.
 */
int snd_soc_info_volsw(struct snd_kcontrol *kcontrol,
	struct snd_ctl_elem_info *uinfo)
{
	struct soc_mixer_control *mc =
		(struct soc_mixer_control *)kcontrol->private_value;
	int platform_max;
	unsigned int shift = mc->shift;
	unsigned int rshift = mc->rshift;

	if (!mc->platform_max)
		mc->platform_max = mc->max;
	platform_max = mc->platform_max;

	if (platform_max == 1 && !strstr(kcontrol->id.name, " Volume"))
		uinfo->type = SNDRV_CTL_ELEM_TYPE_BOOLEAN;
	else
		uinfo->type = SNDRV_CTL_ELEM_TYPE_INTEGER;

	uinfo->count = shift == rshift ? 1 : 2;
	uinfo->value.integer.min = 0;
	uinfo->value.integer.max = platform_max;
	return 0;
}
EXPORT_SYMBOL_GPL(snd_soc_info_volsw);

/**
 * snd_soc_get_volsw - single mixer get callback
 * @kcontrol: mixer control
 * @ucontrol: control element information
 *
 * Callback to get the value of a single mixer control.
 *
 * Returns 0 for success.
 */
int snd_soc_get_volsw(struct snd_kcontrol *kcontrol,
	struct snd_ctl_elem_value *ucontrol)
{
	struct soc_mixer_control *mc =
		(struct soc_mixer_control *)kcontrol->private_value;
	struct snd_soc_codec *codec = snd_kcontrol_chip(kcontrol);
	unsigned int reg = mc->reg;
	unsigned int shift = mc->shift;
	unsigned int rshift = mc->rshift;
	int max = mc->max;
	unsigned int mask = (1 << fls(max)) - 1;
	unsigned int invert = mc->invert;

	ucontrol->value.integer.value[0] =
		(snd_soc_read(codec, reg) >> shift) & mask;
	if (shift != rshift)
		ucontrol->value.integer.value[1] =
			(snd_soc_read(codec, reg) >> rshift) & mask;
	if (invert) {
		ucontrol->value.integer.value[0] =
			max - ucontrol->value.integer.value[0];
		if (shift != rshift)
			ucontrol->value.integer.value[1] =
				max - ucontrol->value.integer.value[1];
	}

	return 0;
}
EXPORT_SYMBOL_GPL(snd_soc_get_volsw);

/**
 * snd_soc_put_volsw - single mixer put callback
 * @kcontrol: mixer control
 * @ucontrol: control element information
 *
 * Callback to set the value of a single mixer control.
 *
 * Returns 0 for success.
 */
int snd_soc_put_volsw(struct snd_kcontrol *kcontrol,
	struct snd_ctl_elem_value *ucontrol)
{
	struct soc_mixer_control *mc =
		(struct soc_mixer_control *)kcontrol->private_value;
	struct snd_soc_codec *codec = snd_kcontrol_chip(kcontrol);
	unsigned int reg = mc->reg;
	unsigned int shift = mc->shift;
	unsigned int rshift = mc->rshift;
	int max = mc->max;
	unsigned int mask = (1 << fls(max)) - 1;
	unsigned int invert = mc->invert;
	unsigned int val, val2, val_mask;

	val = (ucontrol->value.integer.value[0] & mask);
	if (invert)
		val = max - val;
	val_mask = mask << shift;
	val = val << shift;
	if (shift != rshift) {
		val2 = (ucontrol->value.integer.value[1] & mask);
		if (invert)
			val2 = max - val2;
		val_mask |= mask << rshift;
		val |= val2 << rshift;
	}
	return snd_soc_update_bits_locked(codec, reg, val_mask, val);
}
EXPORT_SYMBOL_GPL(snd_soc_put_volsw);

/**
 * snd_soc_info_volsw_2r - double mixer info callback
 * @kcontrol: mixer control
 * @uinfo: control element information
 *
 * Callback to provide information about a double mixer control that
 * spans 2 codec registers.
 *
 * Returns 0 for success.
 */
int snd_soc_info_volsw_2r(struct snd_kcontrol *kcontrol,
	struct snd_ctl_elem_info *uinfo)
{
	struct soc_mixer_control *mc =
		(struct soc_mixer_control *)kcontrol->private_value;
	int platform_max;

	if (!mc->platform_max)
		mc->platform_max = mc->max;
	platform_max = mc->platform_max;

	if (platform_max == 1 && !strstr(kcontrol->id.name, " Volume"))
		uinfo->type = SNDRV_CTL_ELEM_TYPE_BOOLEAN;
	else
		uinfo->type = SNDRV_CTL_ELEM_TYPE_INTEGER;

	uinfo->count = 2;
	uinfo->value.integer.min = 0;
	uinfo->value.integer.max = platform_max;
	return 0;
}
EXPORT_SYMBOL_GPL(snd_soc_info_volsw_2r);

/**
 * snd_soc_get_volsw_2r - double mixer get callback
 * @kcontrol: mixer control
 * @ucontrol: control element information
 *
 * Callback to get the value of a double mixer control that spans 2 registers.
 *
 * Returns 0 for success.
 */
int snd_soc_get_volsw_2r(struct snd_kcontrol *kcontrol,
	struct snd_ctl_elem_value *ucontrol)
{
	struct soc_mixer_control *mc =
		(struct soc_mixer_control *)kcontrol->private_value;
	struct snd_soc_codec *codec = snd_kcontrol_chip(kcontrol);
	unsigned int reg = mc->reg;
	unsigned int reg2 = mc->rreg;
	unsigned int shift = mc->shift;
	int max = mc->max;
	unsigned int mask = (1 << fls(max)) - 1;
	unsigned int invert = mc->invert;

	ucontrol->value.integer.value[0] =
		(snd_soc_read(codec, reg) >> shift) & mask;
	ucontrol->value.integer.value[1] =
		(snd_soc_read(codec, reg2) >> shift) & mask;
	if (invert) {
		ucontrol->value.integer.value[0] =
			max - ucontrol->value.integer.value[0];
		ucontrol->value.integer.value[1] =
			max - ucontrol->value.integer.value[1];
	}

	return 0;
}
EXPORT_SYMBOL_GPL(snd_soc_get_volsw_2r);

/**
 * snd_soc_put_volsw_2r - double mixer set callback
 * @kcontrol: mixer control
 * @ucontrol: control element information
 *
 * Callback to set the value of a double mixer control that spans 2 registers.
 *
 * Returns 0 for success.
 */
int snd_soc_put_volsw_2r(struct snd_kcontrol *kcontrol,
	struct snd_ctl_elem_value *ucontrol)
{
	struct soc_mixer_control *mc =
		(struct soc_mixer_control *)kcontrol->private_value;
	struct snd_soc_codec *codec = snd_kcontrol_chip(kcontrol);
	unsigned int reg = mc->reg;
	unsigned int reg2 = mc->rreg;
	unsigned int shift = mc->shift;
	int max = mc->max;
	unsigned int mask = (1 << fls(max)) - 1;
	unsigned int invert = mc->invert;
	int err;
	unsigned int val, val2, val_mask;

	val_mask = mask << shift;
	val = (ucontrol->value.integer.value[0] & mask);
	val2 = (ucontrol->value.integer.value[1] & mask);

	if (invert) {
		val = max - val;
		val2 = max - val2;
	}

	val = val << shift;
	val2 = val2 << shift;

	err = snd_soc_update_bits_locked(codec, reg, val_mask, val);
	if (err < 0)
		return err;

	err = snd_soc_update_bits_locked(codec, reg2, val_mask, val2);
	return err;
}
EXPORT_SYMBOL_GPL(snd_soc_put_volsw_2r);

/**
 * snd_soc_info_volsw_s8 - signed mixer info callback
 * @kcontrol: mixer control
 * @uinfo: control element information
 *
 * Callback to provide information about a signed mixer control.
 *
 * Returns 0 for success.
 */
int snd_soc_info_volsw_s8(struct snd_kcontrol *kcontrol,
	struct snd_ctl_elem_info *uinfo)
{
	struct soc_mixer_control *mc =
		(struct soc_mixer_control *)kcontrol->private_value;
	int platform_max;
	int min = mc->min;

	if (!mc->platform_max)
		mc->platform_max = mc->max;
	platform_max = mc->platform_max;

	uinfo->type = SNDRV_CTL_ELEM_TYPE_INTEGER;
	uinfo->count = 2;
	uinfo->value.integer.min = 0;
	uinfo->value.integer.max = platform_max - min;
	return 0;
}
EXPORT_SYMBOL_GPL(snd_soc_info_volsw_s8);

/**
 * snd_soc_get_volsw_s8 - signed mixer get callback
 * @kcontrol: mixer control
 * @ucontrol: control element information
 *
 * Callback to get the value of a signed mixer control.
 *
 * Returns 0 for success.
 */
int snd_soc_get_volsw_s8(struct snd_kcontrol *kcontrol,
	struct snd_ctl_elem_value *ucontrol)
{
	struct soc_mixer_control *mc =
		(struct soc_mixer_control *)kcontrol->private_value;
	struct snd_soc_codec *codec = snd_kcontrol_chip(kcontrol);
	unsigned int reg = mc->reg;
	int min = mc->min;
	int val = snd_soc_read(codec, reg);

	ucontrol->value.integer.value[0] =
		((signed char)(val & 0xff))-min;
	ucontrol->value.integer.value[1] =
		((signed char)((val >> 8) & 0xff))-min;
	return 0;
}
EXPORT_SYMBOL_GPL(snd_soc_get_volsw_s8);

/**
 * snd_soc_put_volsw_sgn - signed mixer put callback
 * @kcontrol: mixer control
 * @ucontrol: control element information
 *
 * Callback to set the value of a signed mixer control.
 *
 * Returns 0 for success.
 */
int snd_soc_put_volsw_s8(struct snd_kcontrol *kcontrol,
	struct snd_ctl_elem_value *ucontrol)
{
	struct soc_mixer_control *mc =
		(struct soc_mixer_control *)kcontrol->private_value;
	struct snd_soc_codec *codec = snd_kcontrol_chip(kcontrol);
	unsigned int reg = mc->reg;
	int min = mc->min;
	unsigned int val;

	val = (ucontrol->value.integer.value[0]+min) & 0xff;
	val |= ((ucontrol->value.integer.value[1]+min) & 0xff) << 8;

	return snd_soc_update_bits_locked(codec, reg, 0xffff, val);
}
EXPORT_SYMBOL_GPL(snd_soc_put_volsw_s8);

/**
 * snd_soc_limit_volume - Set new limit to an existing volume control.
 *
 * @codec: where to look for the control
 * @name: Name of the control
 * @max: new maximum limit
 *
 * Return 0 for success, else error.
 */
int snd_soc_limit_volume(struct snd_soc_codec *codec,
	const char *name, int max)
{
	struct snd_card *card = codec->card->snd_card;
	struct snd_kcontrol *kctl;
	struct soc_mixer_control *mc;
	int found = 0;
	int ret = -EINVAL;

	/* Sanity check for name and max */
	if (unlikely(!name || max <= 0))
		return -EINVAL;

	list_for_each_entry(kctl, &card->controls, list) {
		if (!strncmp(kctl->id.name, name, sizeof(kctl->id.name))) {
			found = 1;
			break;
		}
	}
	if (found) {
		mc = (struct soc_mixer_control *)kctl->private_value;
		if (max <= mc->max) {
			mc->platform_max = max;
			ret = 0;
		}
	}
	return ret;
}
EXPORT_SYMBOL_GPL(snd_soc_limit_volume);

/**
 * snd_soc_info_volsw_2r_sx - double with tlv and variable data size
 *  mixer info callback
 * @kcontrol: mixer control
 * @uinfo: control element information
 *
 * Returns 0 for success.
 */
int snd_soc_info_volsw_2r_sx(struct snd_kcontrol *kcontrol,
			struct snd_ctl_elem_info *uinfo)
{
	struct soc_mixer_control *mc =
		(struct soc_mixer_control *)kcontrol->private_value;
	int max = mc->max;
	int min = mc->min;

	uinfo->type = SNDRV_CTL_ELEM_TYPE_INTEGER;
	uinfo->count = 2;
	uinfo->value.integer.min = 0;
	uinfo->value.integer.max = max-min;

	return 0;
}
EXPORT_SYMBOL_GPL(snd_soc_info_volsw_2r_sx);

/**
 * snd_soc_get_volsw_2r_sx - double with tlv and variable data size
 *  mixer get callback
 * @kcontrol: mixer control
 * @uinfo: control element information
 *
 * Returns 0 for success.
 */
int snd_soc_get_volsw_2r_sx(struct snd_kcontrol *kcontrol,
			struct snd_ctl_elem_value *ucontrol)
{
	struct soc_mixer_control *mc =
		(struct soc_mixer_control *)kcontrol->private_value;
	struct snd_soc_codec *codec = snd_kcontrol_chip(kcontrol);
	unsigned int mask = (1<<mc->shift)-1;
	int min = mc->min;
	int val = snd_soc_read(codec, mc->reg) & mask;
	int valr = snd_soc_read(codec, mc->rreg) & mask;

	ucontrol->value.integer.value[0] = ((val & 0xff)-min) & mask;
	ucontrol->value.integer.value[1] = ((valr & 0xff)-min) & mask;
	return 0;
}
EXPORT_SYMBOL_GPL(snd_soc_get_volsw_2r_sx);

/**
 * snd_soc_put_volsw_2r_sx - double with tlv and variable data size
 *  mixer put callback
 * @kcontrol: mixer control
 * @uinfo: control element information
 *
 * Returns 0 for success.
 */
int snd_soc_put_volsw_2r_sx(struct snd_kcontrol *kcontrol,
			struct snd_ctl_elem_value *ucontrol)
{
	struct soc_mixer_control *mc =
		(struct soc_mixer_control *)kcontrol->private_value;
	struct snd_soc_codec *codec = snd_kcontrol_chip(kcontrol);
	unsigned int mask = (1<<mc->shift)-1;
	int min = mc->min;
	int ret;
	unsigned int val, valr, oval, ovalr;

	val = ((ucontrol->value.integer.value[0]+min) & 0xff);
	val &= mask;
	valr = ((ucontrol->value.integer.value[1]+min) & 0xff);
	valr &= mask;

	oval = snd_soc_read(codec, mc->reg) & mask;
	ovalr = snd_soc_read(codec, mc->rreg) & mask;

	ret = 0;
	if (oval != val) {
		ret = snd_soc_write(codec, mc->reg, val);
		if (ret < 0)
			return ret;
	}
	if (ovalr != valr) {
		ret = snd_soc_write(codec, mc->rreg, valr);
		if (ret < 0)
			return ret;
	}

	return 0;
}
EXPORT_SYMBOL_GPL(snd_soc_put_volsw_2r_sx);

/**
 * snd_soc_dai_set_sysclk - configure DAI system or master clock.
 * @dai: DAI
 * @clk_id: DAI specific clock ID
 * @freq: new clock frequency in Hz
 * @dir: new clock direction - input/output.
 *
 * Configures the DAI master (MCLK) or system (SYSCLK) clocking.
 */
int snd_soc_dai_set_sysclk(struct snd_soc_dai *dai, int clk_id,
	unsigned int freq, int dir)
{
	if (dai->driver && dai->driver->ops->set_sysclk)
		return dai->driver->ops->set_sysclk(dai, clk_id, freq, dir);
	else
		return -EINVAL;
}
EXPORT_SYMBOL_GPL(snd_soc_dai_set_sysclk);

/**
 * snd_soc_dai_set_clkdiv - configure DAI clock dividers.
 * @dai: DAI
 * @div_id: DAI specific clock divider ID
 * @div: new clock divisor.
 *
 * Configures the clock dividers. This is used to derive the best DAI bit and
 * frame clocks from the system or master clock. It's best to set the DAI bit
 * and frame clocks as low as possible to save system power.
 */
int snd_soc_dai_set_clkdiv(struct snd_soc_dai *dai,
	int div_id, int div)
{
	if (dai->driver && dai->driver->ops->set_clkdiv)
		return dai->driver->ops->set_clkdiv(dai, div_id, div);
	else
		return -EINVAL;
}
EXPORT_SYMBOL_GPL(snd_soc_dai_set_clkdiv);

/**
 * snd_soc_dai_set_pll - configure DAI PLL.
 * @dai: DAI
 * @pll_id: DAI specific PLL ID
 * @source: DAI specific source for the PLL
 * @freq_in: PLL input clock frequency in Hz
 * @freq_out: requested PLL output clock frequency in Hz
 *
 * Configures and enables PLL to generate output clock based on input clock.
 */
int snd_soc_dai_set_pll(struct snd_soc_dai *dai, int pll_id, int source,
	unsigned int freq_in, unsigned int freq_out)
{
	if (dai->driver && dai->driver->ops->set_pll)
		return dai->driver->ops->set_pll(dai, pll_id, source,
					 freq_in, freq_out);
	else
		return -EINVAL;
}
EXPORT_SYMBOL_GPL(snd_soc_dai_set_pll);

/**
 * snd_soc_dai_set_fmt - configure DAI hardware audio format.
 * @dai: DAI
 * @fmt: SND_SOC_DAIFMT_ format value.
 *
 * Configures the DAI hardware format and clocking.
 */
int snd_soc_dai_set_fmt(struct snd_soc_dai *dai, unsigned int fmt)
{
	if (dai->driver && dai->driver->ops->set_fmt)
		return dai->driver->ops->set_fmt(dai, fmt);
	else
		return -EINVAL;
}
EXPORT_SYMBOL_GPL(snd_soc_dai_set_fmt);

/**
 * snd_soc_dai_set_tdm_slot - configure DAI TDM.
 * @dai: DAI
 * @tx_mask: bitmask representing active TX slots.
 * @rx_mask: bitmask representing active RX slots.
 * @slots: Number of slots in use.
 * @slot_width: Width in bits for each slot.
 *
 * Configures a DAI for TDM operation. Both mask and slots are codec and DAI
 * specific.
 */
int snd_soc_dai_set_tdm_slot(struct snd_soc_dai *dai,
	unsigned int tx_mask, unsigned int rx_mask, int slots, int slot_width)
{
	if (dai->driver && dai->driver->ops->set_tdm_slot)
		return dai->driver->ops->set_tdm_slot(dai, tx_mask, rx_mask,
				slots, slot_width);
	else
		return -EINVAL;
}
EXPORT_SYMBOL_GPL(snd_soc_dai_set_tdm_slot);

/**
 * snd_soc_dai_set_channel_map - configure DAI audio channel map
 * @dai: DAI
 * @tx_num: how many TX channels
 * @tx_slot: pointer to an array which imply the TX slot number channel
 *           0~num-1 uses
 * @rx_num: how many RX channels
 * @rx_slot: pointer to an array which imply the RX slot number channel
 *           0~num-1 uses
 *
 * configure the relationship between channel number and TDM slot number.
 */
int snd_soc_dai_set_channel_map(struct snd_soc_dai *dai,
	unsigned int tx_num, unsigned int *tx_slot,
	unsigned int rx_num, unsigned int *rx_slot)
{
	if (dai->driver && dai->driver->ops->set_channel_map)
		return dai->driver->ops->set_channel_map(dai, tx_num, tx_slot,
			rx_num, rx_slot);
	else
		return -EINVAL;
}
EXPORT_SYMBOL_GPL(snd_soc_dai_set_channel_map);

/**
 * snd_soc_dai_set_tristate - configure DAI system or master clock.
 * @dai: DAI
 * @tristate: tristate enable
 *
 * Tristates the DAI so that others can use it.
 */
int snd_soc_dai_set_tristate(struct snd_soc_dai *dai, int tristate)
{
	if (dai->driver && dai->driver->ops->set_tristate)
		return dai->driver->ops->set_tristate(dai, tristate);
	else
		return -EINVAL;
}
EXPORT_SYMBOL_GPL(snd_soc_dai_set_tristate);

/**
 * snd_soc_dai_digital_mute - configure DAI system or master clock.
 * @dai: DAI
 * @mute: mute enable
 *
 * Mutes the DAI DAC.
 */
int snd_soc_dai_digital_mute(struct snd_soc_dai *dai, int mute)
{
	if (dai->driver && dai->driver->ops->digital_mute)
		return dai->driver->ops->digital_mute(dai, mute);
	else
		return -EINVAL;
}
EXPORT_SYMBOL_GPL(snd_soc_dai_digital_mute);

/**
 * snd_soc_register_card - Register a card with the ASoC core
 *
 * @card: Card to register
 *
 * Note that currently this is an internal only function: it will be
 * exposed to machine drivers after further backporting of ASoC v2
 * registration APIs.
 */
static int snd_soc_register_card(struct snd_soc_card *card)
{
	int i;

	if (!card->name || !card->dev)
		return -EINVAL;

	card->rtd = kzalloc(sizeof(struct snd_soc_pcm_runtime) *
			    (card->num_links + card->num_aux_devs),
			    GFP_KERNEL);
	if (card->rtd == NULL)
		return -ENOMEM;
	card->rtd_aux = &card->rtd[card->num_links];

	for (i = 0; i < card->num_links; i++)
		card->rtd[i].dai_link = &card->dai_link[i];

	INIT_LIST_HEAD(&card->list);
	card->instantiated = 0;
	mutex_init(&card->mutex);

	mutex_lock(&client_mutex);
	list_add(&card->list, &card_list);
	snd_soc_instantiate_cards();
	mutex_unlock(&client_mutex);

	dev_dbg(card->dev, "Registered card '%s'\n", card->name);

	return 0;
}

/**
 * snd_soc_unregister_card - Unregister a card with the ASoC core
 *
 * @card: Card to unregister
 *
 * Note that currently this is an internal only function: it will be
 * exposed to machine drivers after further backporting of ASoC v2
 * registration APIs.
 */
static int snd_soc_unregister_card(struct snd_soc_card *card)
{
	mutex_lock(&client_mutex);
	list_del(&card->list);
	mutex_unlock(&client_mutex);
	dev_dbg(card->dev, "Unregistered card '%s'\n", card->name);

	return 0;
}

/*
 * Simplify DAI link configuration by removing ".-1" from device names
 * and sanitizing names.
 */
static char *fmt_single_name(struct device *dev, int *id)
{
	char *found, name[NAME_SIZE];
	int id1, id2;

	if (dev_name(dev) == NULL)
		return NULL;

	strlcpy(name, dev_name(dev), NAME_SIZE);

	/* are we a "%s.%d" name (platform and SPI components) */
	found = strstr(name, dev->driver->name);
	if (found) {
		/* get ID */
		if (sscanf(&found[strlen(dev->driver->name)], ".%d", id) == 1) {

			/* discard ID from name if ID == -1 */
			if (*id == -1)
				found[strlen(dev->driver->name)] = '\0';
		}

	} else {
		/* I2C component devices are named "bus-addr"  */
		if (sscanf(name, "%x-%x", &id1, &id2) == 2) {
			char tmp[NAME_SIZE];

			/* create unique ID number from I2C addr and bus */
			*id = ((id1 & 0xffff) << 16) + id2;

			/* sanitize component name for DAI link creation */
			snprintf(tmp, NAME_SIZE, "%s.%s", dev->driver->name, name);
			strlcpy(name, tmp, NAME_SIZE);
		} else
			*id = 0;
	}

	return kstrdup(name, GFP_KERNEL);
}

/*
 * Simplify DAI link naming for single devices with multiple DAIs by removing
 * any ".-1" and using the DAI name (instead of device name).
 */
static inline char *fmt_multiple_name(struct device *dev,
		struct snd_soc_dai_driver *dai_drv)
{
	if (dai_drv->name == NULL) {
		printk(KERN_ERR "asoc: error - multiple DAI %s registered with no name\n",
				dev_name(dev));
		return NULL;
	}

	return kstrdup(dai_drv->name, GFP_KERNEL);
}

/**
 * snd_soc_register_dai - Register a DAI with the ASoC core
 *
 * @dai: DAI to register
 */
int snd_soc_register_dai(struct device *dev,
		struct snd_soc_dai_driver *dai_drv)
{
	struct snd_soc_dai *dai;

	dev_dbg(dev, "dai register %s\n", dev_name(dev));

	dai = kzalloc(sizeof(struct snd_soc_dai), GFP_KERNEL);
	if (dai == NULL)
			return -ENOMEM;

	/* create DAI component name */
	dai->name = fmt_single_name(dev, &dai->id);
	if (dai->name == NULL) {
		kfree(dai);
		return -ENOMEM;
	}

	dai->dev = dev;
	dai->driver = dai_drv;
	if (!dai->driver->ops)
		dai->driver->ops = &null_dai_ops;

	mutex_lock(&client_mutex);
	list_add(&dai->list, &dai_list);
	snd_soc_instantiate_cards();
	mutex_unlock(&client_mutex);

	pr_debug("Registered DAI '%s'\n", dai->name);

	return 0;
}
EXPORT_SYMBOL_GPL(snd_soc_register_dai);

/**
 * snd_soc_unregister_dai - Unregister a DAI from the ASoC core
 *
 * @dai: DAI to unregister
 */
void snd_soc_unregister_dai(struct device *dev)
{
	struct snd_soc_dai *dai;

	list_for_each_entry(dai, &dai_list, list) {
		if (dev == dai->dev)
			goto found;
	}
	return;

found:
	mutex_lock(&client_mutex);
	list_del(&dai->list);
	mutex_unlock(&client_mutex);

	pr_debug("Unregistered DAI '%s'\n", dai->name);
	kfree(dai->name);
	kfree(dai);
}
EXPORT_SYMBOL_GPL(snd_soc_unregister_dai);

/**
 * snd_soc_register_dais - Register multiple DAIs with the ASoC core
 *
 * @dai: Array of DAIs to register
 * @count: Number of DAIs
 */
int snd_soc_register_dais(struct device *dev,
		struct snd_soc_dai_driver *dai_drv, size_t count)
{
	struct snd_soc_dai *dai;
	int i, ret = 0;

	dev_dbg(dev, "dai register %s #%Zu\n", dev_name(dev), count);

	for (i = 0; i < count; i++) {

		dai = kzalloc(sizeof(struct snd_soc_dai), GFP_KERNEL);
		if (dai == NULL) {
			ret = -ENOMEM;
			goto err;
		}

		/* create DAI component name */
		dai->name = fmt_multiple_name(dev, &dai_drv[i]);
		if (dai->name == NULL) {
			kfree(dai);
			ret = -EINVAL;
			goto err;
		}

		dai->dev = dev;
		dai->driver = &dai_drv[i];
		if (dai->driver->id)
			dai->id = dai->driver->id;
		else
			dai->id = i;
		if (!dai->driver->ops)
			dai->driver->ops = &null_dai_ops;

		mutex_lock(&client_mutex);
		list_add(&dai->list, &dai_list);
		mutex_unlock(&client_mutex);

		pr_debug("Registered DAI '%s'\n", dai->name);
	}

	mutex_lock(&client_mutex);
	snd_soc_instantiate_cards();
	mutex_unlock(&client_mutex);
	return 0;

err:
	for (i--; i >= 0; i--)
		snd_soc_unregister_dai(dev);

	return ret;
}
EXPORT_SYMBOL_GPL(snd_soc_register_dais);

/**
 * snd_soc_unregister_dais - Unregister multiple DAIs from the ASoC core
 *
 * @dai: Array of DAIs to unregister
 * @count: Number of DAIs
 */
void snd_soc_unregister_dais(struct device *dev, size_t count)
{
	int i;

	for (i = 0; i < count; i++)
		snd_soc_unregister_dai(dev);
}
EXPORT_SYMBOL_GPL(snd_soc_unregister_dais);

/**
 * snd_soc_register_platform - Register a platform with the ASoC core
 *
 * @platform: platform to register
 */
int snd_soc_register_platform(struct device *dev,
		struct snd_soc_platform_driver *platform_drv)
{
	struct snd_soc_platform *platform;

	dev_dbg(dev, "platform register %s\n", dev_name(dev));

	platform = kzalloc(sizeof(struct snd_soc_platform), GFP_KERNEL);
	if (platform == NULL)
			return -ENOMEM;

	/* create platform component name */
	platform->name = fmt_single_name(dev, &platform->id);
	if (platform->name == NULL) {
		kfree(platform);
		return -ENOMEM;
	}

	platform->dev = dev;
	platform->driver = platform_drv;

	mutex_lock(&client_mutex);
	list_add(&platform->list, &platform_list);
	snd_soc_instantiate_cards();
	mutex_unlock(&client_mutex);

	pr_debug("Registered platform '%s'\n", platform->name);

	return 0;
}
EXPORT_SYMBOL_GPL(snd_soc_register_platform);

/**
 * snd_soc_unregister_platform - Unregister a platform from the ASoC core
 *
 * @platform: platform to unregister
 */
void snd_soc_unregister_platform(struct device *dev)
{
	struct snd_soc_platform *platform;

	list_for_each_entry(platform, &platform_list, list) {
		if (dev == platform->dev)
			goto found;
	}
	return;

found:
	mutex_lock(&client_mutex);
	list_del(&platform->list);
	mutex_unlock(&client_mutex);

	pr_debug("Unregistered platform '%s'\n", platform->name);
	kfree(platform->name);
	kfree(platform);
}
EXPORT_SYMBOL_GPL(snd_soc_unregister_platform);

static u64 codec_format_map[] = {
	SNDRV_PCM_FMTBIT_S16_LE | SNDRV_PCM_FMTBIT_S16_BE,
	SNDRV_PCM_FMTBIT_U16_LE | SNDRV_PCM_FMTBIT_U16_BE,
	SNDRV_PCM_FMTBIT_S24_LE | SNDRV_PCM_FMTBIT_S24_BE,
	SNDRV_PCM_FMTBIT_U24_LE | SNDRV_PCM_FMTBIT_U24_BE,
	SNDRV_PCM_FMTBIT_S32_LE | SNDRV_PCM_FMTBIT_S32_BE,
	SNDRV_PCM_FMTBIT_U32_LE | SNDRV_PCM_FMTBIT_U32_BE,
	SNDRV_PCM_FMTBIT_S24_3LE | SNDRV_PCM_FMTBIT_U24_3BE,
	SNDRV_PCM_FMTBIT_U24_3LE | SNDRV_PCM_FMTBIT_U24_3BE,
	SNDRV_PCM_FMTBIT_S20_3LE | SNDRV_PCM_FMTBIT_S20_3BE,
	SNDRV_PCM_FMTBIT_U20_3LE | SNDRV_PCM_FMTBIT_U20_3BE,
	SNDRV_PCM_FMTBIT_S18_3LE | SNDRV_PCM_FMTBIT_S18_3BE,
	SNDRV_PCM_FMTBIT_U18_3LE | SNDRV_PCM_FMTBIT_U18_3BE,
	SNDRV_PCM_FMTBIT_FLOAT_LE | SNDRV_PCM_FMTBIT_FLOAT_BE,
	SNDRV_PCM_FMTBIT_FLOAT64_LE | SNDRV_PCM_FMTBIT_FLOAT64_BE,
	SNDRV_PCM_FMTBIT_IEC958_SUBFRAME_LE
	| SNDRV_PCM_FMTBIT_IEC958_SUBFRAME_BE,
};

/* Fix up the DAI formats for endianness: codecs don't actually see
 * the endianness of the data but we're using the CPU format
 * definitions which do need to include endianness so we ensure that
 * codec DAIs always have both big and little endian variants set.
 */
static void fixup_codec_formats(struct snd_soc_pcm_stream *stream)
{
	int i;

	for (i = 0; i < ARRAY_SIZE(codec_format_map); i++)
		if (stream->formats & codec_format_map[i])
			stream->formats |= codec_format_map[i];
}

/**
 * snd_soc_register_codec - Register a codec with the ASoC core
 *
 * @codec: codec to register
 */
int snd_soc_register_codec(struct device *dev,
			   const struct snd_soc_codec_driver *codec_drv,
			   struct snd_soc_dai_driver *dai_drv,
			   int num_dai)
{
	size_t reg_size;
	struct snd_soc_codec *codec;
	int ret, i;

	dev_dbg(dev, "codec register %s\n", dev_name(dev));

	codec = kzalloc(sizeof(struct snd_soc_codec), GFP_KERNEL);
	if (codec == NULL)
		return -ENOMEM;

	/* create CODEC component name */
	codec->name = fmt_single_name(dev, &codec->id);
	if (codec->name == NULL) {
		kfree(codec);
		return -ENOMEM;
	}

	if (codec_drv->compress_type)
		codec->compress_type = codec_drv->compress_type;
	else
		codec->compress_type = SND_SOC_FLAT_COMPRESSION;

	codec->write = codec_drv->write;
	codec->read = codec_drv->read;
	codec->dapm.bias_level = SND_SOC_BIAS_OFF;
	codec->dapm.dev = dev;
	codec->dapm.codec = codec;
	codec->dev = dev;
	codec->driver = codec_drv;
	codec->num_dai = num_dai;
	mutex_init(&codec->mutex);

	/* allocate CODEC register cache */
	if (codec_drv->reg_cache_size && codec_drv->reg_word_size) {
		reg_size = codec_drv->reg_cache_size * codec_drv->reg_word_size;
		/* it is necessary to make a copy of the default register cache
		 * because in the case of using a compression type that requires
		 * the default register cache to be marked as __devinitconst the
		 * kernel might have freed the array by the time we initialize
		 * the cache.
		 */
		codec->reg_def_copy = kmemdup(codec_drv->reg_cache_default,
					      reg_size, GFP_KERNEL);
		if (!codec->reg_def_copy) {
			ret = -ENOMEM;
			goto fail;
		}
	}

	for (i = 0; i < num_dai; i++) {
		fixup_codec_formats(&dai_drv[i].playback);
		fixup_codec_formats(&dai_drv[i].capture);
	}

	/* register any DAIs */
	if (num_dai) {
		ret = snd_soc_register_dais(dev, dai_drv, num_dai);
		if (ret < 0)
			goto fail;
	}

	mutex_lock(&client_mutex);
	list_add(&codec->list, &codec_list);
	snd_soc_instantiate_cards();
	mutex_unlock(&client_mutex);

	pr_debug("Registered codec '%s'\n", codec->name);
	return 0;

fail:
	kfree(codec->reg_def_copy);
	codec->reg_def_copy = NULL;
	kfree(codec->name);
	kfree(codec);
	return ret;
}
EXPORT_SYMBOL_GPL(snd_soc_register_codec);

/**
 * snd_soc_unregister_codec - Unregister a codec from the ASoC core
 *
 * @codec: codec to unregister
 */
void snd_soc_unregister_codec(struct device *dev)
{
	struct snd_soc_codec *codec;
	int i;

	list_for_each_entry(codec, &codec_list, list) {
		if (dev == codec->dev)
			goto found;
	}
	return;

found:
	if (codec->num_dai)
		for (i = 0; i < codec->num_dai; i++)
			snd_soc_unregister_dai(dev);

	mutex_lock(&client_mutex);
	list_del(&codec->list);
	mutex_unlock(&client_mutex);

	pr_debug("Unregistered codec '%s'\n", codec->name);

	snd_soc_cache_exit(codec);
	kfree(codec->reg_def_copy);
	kfree(codec->name);
	kfree(codec);
}
EXPORT_SYMBOL_GPL(snd_soc_unregister_codec);

static int __init snd_soc_init(void)
{
#ifdef CONFIG_DEBUG_FS
	debugfs_root = debugfs_create_dir("asoc", NULL);
	if (IS_ERR(debugfs_root) || !debugfs_root) {
		printk(KERN_WARNING
		       "ASoC: Failed to create debugfs directory\n");
		debugfs_root = NULL;
	}

	if (!debugfs_create_file("codecs", 0444, debugfs_root, NULL,
				 &codec_list_fops))
		pr_warn("ASoC: Failed to create CODEC list debugfs file\n");

	if (!debugfs_create_file("dais", 0444, debugfs_root, NULL,
				 &dai_list_fops))
		pr_warn("ASoC: Failed to create DAI list debugfs file\n");

	if (!debugfs_create_file("platforms", 0444, debugfs_root, NULL,
				 &platform_list_fops))
		pr_warn("ASoC: Failed to create platform list debugfs file\n");
#endif

	return platform_driver_register(&soc_driver);
}
module_init(snd_soc_init);

static void __exit snd_soc_exit(void)
{
#ifdef CONFIG_DEBUG_FS
	debugfs_remove_recursive(debugfs_root);
#endif
	platform_driver_unregister(&soc_driver);
}
module_exit(snd_soc_exit);

/* Module information */
MODULE_AUTHOR("Liam Girdwood, lrg@slimlogic.co.uk");
MODULE_DESCRIPTION("ALSA SoC Core");
MODULE_LICENSE("GPL");
MODULE_ALIAS("platform:soc-audio");<|MERGE_RESOLUTION|>--- conflicted
+++ resolved
@@ -1028,11 +1028,7 @@
 	/* close any waiting streams and save state */
 	for (i = 0; i < card->num_rtd; i++) {
 		flush_delayed_work_sync(&card->rtd[i].delayed_work);
-<<<<<<< HEAD
-		card->rtd[i].codec->suspend_bias_level = card->rtd[i].codec->bias_level;
-=======
 		card->rtd[i].codec->dapm.suspend_bias_level = card->rtd[i].codec->dapm.bias_level;
->>>>>>> 18b022eb
 	}
 
 	for (i = 0; i < card->num_rtd; i++) {
