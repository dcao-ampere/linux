/*
 * Copyright (C) 2001 Jens Axboe <axboe@suse.de>
 *
 * This program is free software; you can redistribute it and/or modify
 * it under the terms of the GNU General Public License version 2 as
 * published by the Free Software Foundation.
 *
 * This program is distributed in the hope that it will be useful,
 * but WITHOUT ANY WARRANTY; without even the implied warranty of
 *
 * MERCHANTABILITY or FITNESS FOR A PARTICULAR PURPOSE.  See the
 * GNU General Public License for more details.
 *
 * You should have received a copy of the GNU General Public Licens
 * along with this program; if not, write to the Free Software
 * Foundation, Inc., 59 Temple Place, Suite 330, Boston, MA  02111-
 *
 */
#include <linux/kernel.h>
#include <linux/errno.h>
#include <linux/string.h>
#include <linux/module.h>
#include <linux/blkdev.h>
#include <linux/capability.h>
#include <linux/completion.h>
#include <linux/cdrom.h>
#include <linux/ratelimit.h>
#include <linux/slab.h>
#include <linux/times.h>
#include <linux/uio.h>
#include <asm/uaccess.h>

#include <scsi/scsi.h>
#include <scsi/scsi_ioctl.h>
#include <scsi/scsi_cmnd.h>

struct blk_cmd_filter {
	unsigned long read_ok[BLK_SCSI_CMD_PER_LONG];
	unsigned long write_ok[BLK_SCSI_CMD_PER_LONG];
};

static struct blk_cmd_filter blk_default_cmd_filter;

/* Command group 3 is reserved and should never be used.  */
const unsigned char scsi_command_size_tbl[8] =
{
	6, 10, 10, 12,
	16, 12, 10, 10
};
EXPORT_SYMBOL(scsi_command_size_tbl);

#include <scsi/sg.h>

static int sg_get_version(int __user *p)
{
	static const int sg_version_num = 30527;
	return put_user(sg_version_num, p);
}

static int scsi_get_idlun(struct request_queue *q, int __user *p)
{
	return put_user(0, p);
}

static int scsi_get_bus(struct request_queue *q, int __user *p)
{
	return put_user(0, p);
}

static int sg_get_timeout(struct request_queue *q)
{
	return jiffies_to_clock_t(q->sg_timeout);
}

static int sg_set_timeout(struct request_queue *q, int __user *p)
{
	int timeout, err = get_user(timeout, p);

	if (!err)
		q->sg_timeout = clock_t_to_jiffies(timeout);

	return err;
}

static int max_sectors_bytes(struct request_queue *q)
{
	unsigned int max_sectors = queue_max_sectors(q);

	max_sectors = min_t(unsigned int, max_sectors, INT_MAX >> 9);

	return max_sectors << 9;
}

static int sg_get_reserved_size(struct request_queue *q, int __user *p)
{
	int val = min_t(int, q->sg_reserved_size, max_sectors_bytes(q));

	return put_user(val, p);
}

static int sg_set_reserved_size(struct request_queue *q, int __user *p)
{
	int size, err = get_user(size, p);

	if (err)
		return err;

	if (size < 0)
		return -EINVAL;

	q->sg_reserved_size = min(size, max_sectors_bytes(q));
	return 0;
}

/*
 * will always return that we are ATAPI even for a real SCSI drive, I'm not
 * so sure this is worth doing anything about (why would you care??)
 */
static int sg_emulated_host(struct request_queue *q, int __user *p)
{
	return put_user(1, p);
}

static void blk_set_cmd_filter_defaults(struct blk_cmd_filter *filter)
{
	/* Basic read-only commands */
	__set_bit(TEST_UNIT_READY, filter->read_ok);
	__set_bit(REQUEST_SENSE, filter->read_ok);
	__set_bit(READ_6, filter->read_ok);
	__set_bit(READ_10, filter->read_ok);
	__set_bit(READ_12, filter->read_ok);
	__set_bit(READ_16, filter->read_ok);
	__set_bit(READ_BUFFER, filter->read_ok);
	__set_bit(READ_DEFECT_DATA, filter->read_ok);
	__set_bit(READ_CAPACITY, filter->read_ok);
	__set_bit(READ_LONG, filter->read_ok);
	__set_bit(INQUIRY, filter->read_ok);
	__set_bit(MODE_SENSE, filter->read_ok);
	__set_bit(MODE_SENSE_10, filter->read_ok);
	__set_bit(LOG_SENSE, filter->read_ok);
	__set_bit(START_STOP, filter->read_ok);
	__set_bit(GPCMD_VERIFY_10, filter->read_ok);
	__set_bit(VERIFY_16, filter->read_ok);
	__set_bit(REPORT_LUNS, filter->read_ok);
	__set_bit(SERVICE_ACTION_IN, filter->read_ok);
	__set_bit(RECEIVE_DIAGNOSTIC, filter->read_ok);
	__set_bit(MAINTENANCE_IN, filter->read_ok);
	__set_bit(GPCMD_READ_BUFFER_CAPACITY, filter->read_ok);

	/* Audio CD commands */
	__set_bit(GPCMD_PLAY_CD, filter->read_ok);
	__set_bit(GPCMD_PLAY_AUDIO_10, filter->read_ok);
	__set_bit(GPCMD_PLAY_AUDIO_MSF, filter->read_ok);
	__set_bit(GPCMD_PLAY_AUDIO_TI, filter->read_ok);
	__set_bit(GPCMD_PAUSE_RESUME, filter->read_ok);

	/* CD/DVD data reading */
	__set_bit(GPCMD_READ_CD, filter->read_ok);
	__set_bit(GPCMD_READ_CD_MSF, filter->read_ok);
	__set_bit(GPCMD_READ_DISC_INFO, filter->read_ok);
	__set_bit(GPCMD_READ_CDVD_CAPACITY, filter->read_ok);
	__set_bit(GPCMD_READ_DVD_STRUCTURE, filter->read_ok);
	__set_bit(GPCMD_READ_HEADER, filter->read_ok);
	__set_bit(GPCMD_READ_TRACK_RZONE_INFO, filter->read_ok);
	__set_bit(GPCMD_READ_SUBCHANNEL, filter->read_ok);
	__set_bit(GPCMD_READ_TOC_PMA_ATIP, filter->read_ok);
	__set_bit(GPCMD_REPORT_KEY, filter->read_ok);
	__set_bit(GPCMD_SCAN, filter->read_ok);
	__set_bit(GPCMD_GET_CONFIGURATION, filter->read_ok);
	__set_bit(GPCMD_READ_FORMAT_CAPACITIES, filter->read_ok);
	__set_bit(GPCMD_GET_EVENT_STATUS_NOTIFICATION, filter->read_ok);
	__set_bit(GPCMD_GET_PERFORMANCE, filter->read_ok);
	__set_bit(GPCMD_SEEK, filter->read_ok);
	__set_bit(GPCMD_STOP_PLAY_SCAN, filter->read_ok);

	/* Basic writing commands */
	__set_bit(WRITE_6, filter->write_ok);
	__set_bit(WRITE_10, filter->write_ok);
	__set_bit(WRITE_VERIFY, filter->write_ok);
	__set_bit(WRITE_12, filter->write_ok);
	__set_bit(WRITE_VERIFY_12, filter->write_ok);
	__set_bit(WRITE_16, filter->write_ok);
	__set_bit(WRITE_LONG, filter->write_ok);
	__set_bit(WRITE_LONG_2, filter->write_ok);
	__set_bit(ERASE, filter->write_ok);
	__set_bit(GPCMD_MODE_SELECT_10, filter->write_ok);
	__set_bit(MODE_SELECT, filter->write_ok);
	__set_bit(LOG_SELECT, filter->write_ok);
	__set_bit(GPCMD_BLANK, filter->write_ok);
	__set_bit(GPCMD_CLOSE_TRACK, filter->write_ok);
	__set_bit(GPCMD_FLUSH_CACHE, filter->write_ok);
	__set_bit(GPCMD_FORMAT_UNIT, filter->write_ok);
	__set_bit(GPCMD_REPAIR_RZONE_TRACK, filter->write_ok);
	__set_bit(GPCMD_RESERVE_RZONE_TRACK, filter->write_ok);
	__set_bit(GPCMD_SEND_DVD_STRUCTURE, filter->write_ok);
	__set_bit(GPCMD_SEND_EVENT, filter->write_ok);
	__set_bit(GPCMD_SEND_KEY, filter->write_ok);
	__set_bit(GPCMD_SEND_OPC, filter->write_ok);
	__set_bit(GPCMD_SEND_CUE_SHEET, filter->write_ok);
	__set_bit(GPCMD_SET_SPEED, filter->write_ok);
	__set_bit(GPCMD_PREVENT_ALLOW_MEDIUM_REMOVAL, filter->write_ok);
	__set_bit(GPCMD_LOAD_UNLOAD, filter->write_ok);
	__set_bit(GPCMD_SET_STREAMING, filter->write_ok);
	__set_bit(GPCMD_SET_READ_AHEAD, filter->write_ok);
}

int blk_verify_command(unsigned char *cmd, fmode_t has_write_perm)
{
	struct blk_cmd_filter *filter = &blk_default_cmd_filter;

	/* root can do any command. */
	if (capable(CAP_SYS_RAWIO))
		return 0;

	/* Anybody who can open the device can do a read-safe command */
	if (test_bit(cmd[0], filter->read_ok))
		return 0;

	/* Write-safe commands require a writable open */
	if (test_bit(cmd[0], filter->write_ok) && has_write_perm)
		return 0;

	return -EPERM;
}
EXPORT_SYMBOL(blk_verify_command);

static int blk_fill_sghdr_rq(struct request_queue *q, struct request *rq,
			     struct sg_io_hdr *hdr, fmode_t mode)
{
	if (copy_from_user(rq->cmd, hdr->cmdp, hdr->cmd_len))
		return -EFAULT;
	if (blk_verify_command(rq->cmd, mode & FMODE_WRITE))
		return -EPERM;

	/*
	 * fill in request structure
	 */
	rq->cmd_len = hdr->cmd_len;

	rq->timeout = msecs_to_jiffies(hdr->timeout);
	if (!rq->timeout)
		rq->timeout = q->sg_timeout;
	if (!rq->timeout)
		rq->timeout = BLK_DEFAULT_SG_TIMEOUT;
	if (rq->timeout < BLK_MIN_SG_TIMEOUT)
		rq->timeout = BLK_MIN_SG_TIMEOUT;

	return 0;
}

static int blk_complete_sghdr_rq(struct request *rq, struct sg_io_hdr *hdr,
				 struct bio *bio)
{
	int r, ret = 0;

	/*
	 * fill in all the output members
	 */
	hdr->status = rq->errors & 0xff;
	hdr->masked_status = status_byte(rq->errors);
	hdr->msg_status = msg_byte(rq->errors);
	hdr->host_status = host_byte(rq->errors);
	hdr->driver_status = driver_byte(rq->errors);
	hdr->info = 0;
	if (hdr->masked_status || hdr->host_status || hdr->driver_status)
		hdr->info |= SG_INFO_CHECK;
	hdr->resid = rq->resid_len;
	hdr->sb_len_wr = 0;

	if (rq->sense_len && hdr->sbp) {
		int len = min((unsigned int) hdr->mx_sb_len, rq->sense_len);

		if (!copy_to_user(hdr->sbp, rq->sense, len))
			hdr->sb_len_wr = len;
		else
			ret = -EFAULT;
	}

	r = blk_rq_unmap_user(bio);
	if (!ret)
		ret = r;

	return ret;
}

static int sg_io(struct request_queue *q, struct gendisk *bd_disk,
		struct sg_io_hdr *hdr, fmode_t mode)
{
	unsigned long start_time;
	ssize_t ret = 0;
	int writing = 0;
	int at_head = 0;
	struct request *rq;
	char sense[SCSI_SENSE_BUFFERSIZE];
	struct bio *bio;

	if (hdr->interface_id != 'S')
		return -EINVAL;

	if (hdr->dxfer_len > (queue_max_hw_sectors(q) << 9))
		return -EIO;

	if (hdr->dxfer_len)
		switch (hdr->dxfer_direction) {
		default:
			return -EINVAL;
		case SG_DXFER_TO_DEV:
			writing = 1;
			break;
		case SG_DXFER_TO_FROM_DEV:
		case SG_DXFER_FROM_DEV:
			break;
		}
	if (hdr->flags & SG_FLAG_Q_AT_HEAD)
		at_head = 1;

	ret = -ENOMEM;
	rq = blk_get_request(q, writing ? WRITE : READ, GFP_KERNEL);
<<<<<<< HEAD
	if (IS_ERR(rq))
		return PTR_ERR(rq);
=======
	if (!rq)
		goto out;
>>>>>>> a5164405
	blk_rq_set_block_pc(rq);

	if (hdr->cmd_len > BLK_MAX_CDB) {
		rq->cmd = kzalloc(hdr->cmd_len, GFP_KERNEL);
		if (!rq->cmd)
			goto out_put_request;
	}

	ret = -EFAULT;
	if (blk_fill_sghdr_rq(q, rq, hdr, mode))
		goto out_free_cdb;

	ret = 0;
	if (hdr->iovec_count) {
		size_t iov_data_len;
		struct iovec *iov = NULL;

		ret = rw_copy_check_uvector(-1, hdr->dxferp, hdr->iovec_count,
					    0, NULL, &iov);
		if (ret < 0) {
			kfree(iov);
			goto out_free_cdb;
		}

		iov_data_len = ret;
		ret = 0;

		/* SG_IO howto says that the shorter of the two wins */
		if (hdr->dxfer_len < iov_data_len) {
			hdr->iovec_count = iov_shorten(iov,
						       hdr->iovec_count,
						       hdr->dxfer_len);
			iov_data_len = hdr->dxfer_len;
		}

		ret = blk_rq_map_user_iov(q, rq, NULL, (struct sg_iovec *) iov,
					  hdr->iovec_count,
					  iov_data_len, GFP_KERNEL);
		kfree(iov);
	} else if (hdr->dxfer_len)
		ret = blk_rq_map_user(q, rq, NULL, hdr->dxferp, hdr->dxfer_len,
				      GFP_KERNEL);

	if (ret)
		goto out_free_cdb;

	bio = rq->bio;
	memset(sense, 0, sizeof(sense));
	rq->sense = sense;
	rq->sense_len = 0;
	rq->retries = 0;

	start_time = jiffies;

	/* ignore return value. All information is passed back to caller
	 * (if he doesn't check that is his problem).
	 * N.B. a non-zero SCSI status is _not_ necessarily an error.
	 */
	blk_execute_rq(q, bd_disk, rq, at_head);

	hdr->duration = jiffies_to_msecs(jiffies - start_time);

	ret = blk_complete_sghdr_rq(rq, hdr, bio);

out_free_cdb:
	if (rq->cmd != rq->__cmd)
		kfree(rq->cmd);
out_put_request:
	blk_put_request(rq);
out:
	return ret;
}

/**
 * sg_scsi_ioctl  --  handle deprecated SCSI_IOCTL_SEND_COMMAND ioctl
 * @file:	file this ioctl operates on (optional)
 * @q:		request queue to send scsi commands down
 * @disk:	gendisk to operate on (option)
 * @sic:	userspace structure describing the command to perform
 *
 * Send down the scsi command described by @sic to the device below
 * the request queue @q.  If @file is non-NULL it's used to perform
 * fine-grained permission checks that allow users to send down
 * non-destructive SCSI commands.  If the caller has a struct gendisk
 * available it should be passed in as @disk to allow the low level
 * driver to use the information contained in it.  A non-NULL @disk
 * is only allowed if the caller knows that the low level driver doesn't
 * need it (e.g. in the scsi subsystem).
 *
 * Notes:
 *   -  This interface is deprecated - users should use the SG_IO
 *      interface instead, as this is a more flexible approach to
 *      performing SCSI commands on a device.
 *   -  The SCSI command length is determined by examining the 1st byte
 *      of the given command. There is no way to override this.
 *   -  Data transfers are limited to PAGE_SIZE
 *   -  The length (x + y) must be at least OMAX_SB_LEN bytes long to
 *      accommodate the sense buffer when an error occurs.
 *      The sense buffer is truncated to OMAX_SB_LEN (16) bytes so that
 *      old code will not be surprised.
 *   -  If a Unix error occurs (e.g. ENOMEM) then the user will receive
 *      a negative return and the Unix error code in 'errno'.
 *      If the SCSI command succeeds then 0 is returned.
 *      Positive numbers returned are the compacted SCSI error codes (4
 *      bytes in one int) where the lowest byte is the SCSI status.
 */
#define OMAX_SB_LEN 16          /* For backward compatibility */
int sg_scsi_ioctl(struct request_queue *q, struct gendisk *disk, fmode_t mode,
		struct scsi_ioctl_command __user *sic)
{
	struct request *rq;
	int err;
	unsigned int in_len, out_len, bytes, opcode, cmdlen;
	char *buffer = NULL, sense[SCSI_SENSE_BUFFERSIZE];

	if (!sic)
		return -EINVAL;

	/*
	 * get in an out lengths, verify they don't exceed a page worth of data
	 */
	if (get_user(in_len, &sic->inlen))
		return -EFAULT;
	if (get_user(out_len, &sic->outlen))
		return -EFAULT;
	if (in_len > PAGE_SIZE || out_len > PAGE_SIZE)
		return -EINVAL;
	if (get_user(opcode, sic->data))
		return -EFAULT;

	bytes = max(in_len, out_len);
	if (bytes) {
		buffer = kzalloc(bytes, q->bounce_gfp | GFP_USER| __GFP_NOWARN);
		if (!buffer)
			return -ENOMEM;

	}

	rq = blk_get_request(q, in_len ? WRITE : READ, __GFP_WAIT);
<<<<<<< HEAD
	if (IS_ERR(rq)) {
		err = PTR_ERR(rq);
		goto error_free_buffer;
	}
=======
	if (!rq) {
		err = -ENOMEM;
		goto error;
	}
	blk_rq_set_block_pc(rq);
>>>>>>> a5164405

	cmdlen = COMMAND_SIZE(opcode);

	/*
	 * get command and data to send to device, if any
	 */
	err = -EFAULT;
	rq->cmd_len = cmdlen;
	if (copy_from_user(rq->cmd, sic->data, cmdlen))
		goto error;

	if (in_len && copy_from_user(buffer, sic->data + cmdlen, in_len))
		goto error;

	err = blk_verify_command(rq->cmd, mode & FMODE_WRITE);
	if (err)
		goto error;

	/* default.  possible overriden later */
	rq->retries = 5;

	switch (opcode) {
	case SEND_DIAGNOSTIC:
	case FORMAT_UNIT:
		rq->timeout = FORMAT_UNIT_TIMEOUT;
		rq->retries = 1;
		break;
	case START_STOP:
		rq->timeout = START_STOP_TIMEOUT;
		break;
	case MOVE_MEDIUM:
		rq->timeout = MOVE_MEDIUM_TIMEOUT;
		break;
	case READ_ELEMENT_STATUS:
		rq->timeout = READ_ELEMENT_STATUS_TIMEOUT;
		break;
	case READ_DEFECT_DATA:
		rq->timeout = READ_DEFECT_DATA_TIMEOUT;
		rq->retries = 1;
		break;
	default:
		rq->timeout = BLK_DEFAULT_SG_TIMEOUT;
		break;
	}

	if (bytes && blk_rq_map_kern(q, rq, buffer, bytes, __GFP_WAIT)) {
		err = DRIVER_ERROR << 24;
		goto out;
	}

	memset(sense, 0, sizeof(sense));
	rq->sense = sense;
	rq->sense_len = 0;

	blk_execute_rq(q, disk, rq, 0);

out:
	err = rq->errors & 0xff;	/* only 8 bit SCSI status */
	if (err) {
		if (rq->sense_len && rq->sense) {
			bytes = (OMAX_SB_LEN > rq->sense_len) ?
				rq->sense_len : OMAX_SB_LEN;
			if (copy_to_user(sic->data, rq->sense, bytes))
				err = -EFAULT;
		}
	} else {
		if (copy_to_user(sic->data, buffer, out_len))
			err = -EFAULT;
	}
	
error:
<<<<<<< HEAD
	blk_put_request(rq);
error_free_buffer:
	kfree(buffer);
=======
	kfree(buffer);
	if (rq)
		blk_put_request(rq);
>>>>>>> a5164405
	return err;
}
EXPORT_SYMBOL_GPL(sg_scsi_ioctl);

/* Send basic block requests */
static int __blk_send_generic(struct request_queue *q, struct gendisk *bd_disk,
			      int cmd, int data)
{
	struct request *rq;
	int err;

	rq = blk_get_request(q, WRITE, __GFP_WAIT);
	if (IS_ERR(rq))
		return PTR_ERR(rq);
	blk_rq_set_block_pc(rq);
	rq->timeout = BLK_DEFAULT_SG_TIMEOUT;
	rq->cmd[0] = cmd;
	rq->cmd[4] = data;
	rq->cmd_len = 6;
	err = blk_execute_rq(q, bd_disk, rq, 0);
	blk_put_request(rq);

	return err;
}

static inline int blk_send_start_stop(struct request_queue *q,
				      struct gendisk *bd_disk, int data)
{
	return __blk_send_generic(q, bd_disk, GPCMD_START_STOP_UNIT, data);
}

int scsi_cmd_ioctl(struct request_queue *q, struct gendisk *bd_disk, fmode_t mode,
		   unsigned int cmd, void __user *arg)
{
	int err;

	if (!q)
		return -ENXIO;

	switch (cmd) {
		/*
		 * new sgv3 interface
		 */
		case SG_GET_VERSION_NUM:
			err = sg_get_version(arg);
			break;
		case SCSI_IOCTL_GET_IDLUN:
			err = scsi_get_idlun(q, arg);
			break;
		case SCSI_IOCTL_GET_BUS_NUMBER:
			err = scsi_get_bus(q, arg);
			break;
		case SG_SET_TIMEOUT:
			err = sg_set_timeout(q, arg);
			break;
		case SG_GET_TIMEOUT:
			err = sg_get_timeout(q);
			break;
		case SG_GET_RESERVED_SIZE:
			err = sg_get_reserved_size(q, arg);
			break;
		case SG_SET_RESERVED_SIZE:
			err = sg_set_reserved_size(q, arg);
			break;
		case SG_EMULATED_HOST:
			err = sg_emulated_host(q, arg);
			break;
		case SG_IO: {
			struct sg_io_hdr hdr;

			err = -EFAULT;
			if (copy_from_user(&hdr, arg, sizeof(hdr)))
				break;
			err = sg_io(q, bd_disk, &hdr, mode);
			if (err == -EFAULT)
				break;

			if (copy_to_user(arg, &hdr, sizeof(hdr)))
				err = -EFAULT;
			break;
		}
		case CDROM_SEND_PACKET: {
			struct cdrom_generic_command cgc;
			struct sg_io_hdr hdr;

			err = -EFAULT;
			if (copy_from_user(&cgc, arg, sizeof(cgc)))
				break;
			cgc.timeout = clock_t_to_jiffies(cgc.timeout);
			memset(&hdr, 0, sizeof(hdr));
			hdr.interface_id = 'S';
			hdr.cmd_len = sizeof(cgc.cmd);
			hdr.dxfer_len = cgc.buflen;
			err = 0;
			switch (cgc.data_direction) {
				case CGC_DATA_UNKNOWN:
					hdr.dxfer_direction = SG_DXFER_UNKNOWN;
					break;
				case CGC_DATA_WRITE:
					hdr.dxfer_direction = SG_DXFER_TO_DEV;
					break;
				case CGC_DATA_READ:
					hdr.dxfer_direction = SG_DXFER_FROM_DEV;
					break;
				case CGC_DATA_NONE:
					hdr.dxfer_direction = SG_DXFER_NONE;
					break;
				default:
					err = -EINVAL;
			}
			if (err)
				break;

			hdr.dxferp = cgc.buffer;
			hdr.sbp = cgc.sense;
			if (hdr.sbp)
				hdr.mx_sb_len = sizeof(struct request_sense);
			hdr.timeout = jiffies_to_msecs(cgc.timeout);
			hdr.cmdp = ((struct cdrom_generic_command __user*) arg)->cmd;
			hdr.cmd_len = sizeof(cgc.cmd);

			err = sg_io(q, bd_disk, &hdr, mode);
			if (err == -EFAULT)
				break;

			if (hdr.status)
				err = -EIO;

			cgc.stat = err;
			cgc.buflen = hdr.resid;
			if (copy_to_user(arg, &cgc, sizeof(cgc)))
				err = -EFAULT;

			break;
		}

		/*
		 * old junk scsi send command ioctl
		 */
		case SCSI_IOCTL_SEND_COMMAND:
			printk(KERN_WARNING "program %s is using a deprecated SCSI ioctl, please convert it to SG_IO\n", current->comm);
			err = -EINVAL;
			if (!arg)
				break;

			err = sg_scsi_ioctl(q, bd_disk, mode, arg);
			break;
		case CDROMCLOSETRAY:
			err = blk_send_start_stop(q, bd_disk, 0x03);
			break;
		case CDROMEJECT:
			err = blk_send_start_stop(q, bd_disk, 0x02);
			break;
		default:
			err = -ENOTTY;
	}

	return err;
}
EXPORT_SYMBOL(scsi_cmd_ioctl);

int scsi_verify_blk_ioctl(struct block_device *bd, unsigned int cmd)
{
	if (bd && bd == bd->bd_contains)
		return 0;

	/* Actually none of these is particularly useful on a partition,
	 * but they are safe.
	 */
	switch (cmd) {
	case SCSI_IOCTL_GET_IDLUN:
	case SCSI_IOCTL_GET_BUS_NUMBER:
	case SCSI_IOCTL_GET_PCI:
	case SCSI_IOCTL_PROBE_HOST:
	case SG_GET_VERSION_NUM:
	case SG_SET_TIMEOUT:
	case SG_GET_TIMEOUT:
	case SG_GET_RESERVED_SIZE:
	case SG_SET_RESERVED_SIZE:
	case SG_EMULATED_HOST:
		return 0;
	case CDROM_GET_CAPABILITY:
		/* Keep this until we remove the printk below.  udev sends it
		 * and we do not want to spam dmesg about it.   CD-ROMs do
		 * not have partitions, so we get here only for disks.
		 */
		return -ENOIOCTLCMD;
	default:
		break;
	}

	if (capable(CAP_SYS_RAWIO))
		return 0;

	/* In particular, rule out all resets and host-specific ioctls.  */
	printk_ratelimited(KERN_WARNING
			   "%s: sending ioctl %x to a partition!\n", current->comm, cmd);

	return -ENOIOCTLCMD;
}
EXPORT_SYMBOL(scsi_verify_blk_ioctl);

int scsi_cmd_blk_ioctl(struct block_device *bd, fmode_t mode,
		       unsigned int cmd, void __user *arg)
{
	int ret;

	ret = scsi_verify_blk_ioctl(bd, cmd);
	if (ret < 0)
		return ret;

	return scsi_cmd_ioctl(bd->bd_disk->queue, bd->bd_disk, mode, cmd, arg);
}
EXPORT_SYMBOL(scsi_cmd_blk_ioctl);

static int __init blk_scsi_ioctl_init(void)
{
	blk_set_cmd_filter_defaults(&blk_default_cmd_filter);
	return 0;
}
fs_initcall(blk_scsi_ioctl_init);<|MERGE_RESOLUTION|>--- conflicted
+++ resolved
@@ -316,13 +316,8 @@
 
 	ret = -ENOMEM;
 	rq = blk_get_request(q, writing ? WRITE : READ, GFP_KERNEL);
-<<<<<<< HEAD
 	if (IS_ERR(rq))
 		return PTR_ERR(rq);
-=======
-	if (!rq)
-		goto out;
->>>>>>> a5164405
 	blk_rq_set_block_pc(rq);
 
 	if (hdr->cmd_len > BLK_MAX_CDB) {
@@ -392,7 +387,6 @@
 		kfree(rq->cmd);
 out_put_request:
 	blk_put_request(rq);
-out:
 	return ret;
 }
 
@@ -462,18 +456,11 @@
 	}
 
 	rq = blk_get_request(q, in_len ? WRITE : READ, __GFP_WAIT);
-<<<<<<< HEAD
 	if (IS_ERR(rq)) {
 		err = PTR_ERR(rq);
-		goto error_free_buffer;
-	}
-=======
-	if (!rq) {
-		err = -ENOMEM;
 		goto error;
 	}
 	blk_rq_set_block_pc(rq);
->>>>>>> a5164405
 
 	cmdlen = COMMAND_SIZE(opcode);
 
@@ -545,15 +532,9 @@
 	}
 	
 error:
-<<<<<<< HEAD
-	blk_put_request(rq);
-error_free_buffer:
-	kfree(buffer);
-=======
 	kfree(buffer);
 	if (rq)
 		blk_put_request(rq);
->>>>>>> a5164405
 	return err;
 }
 EXPORT_SYMBOL_GPL(sg_scsi_ioctl);
